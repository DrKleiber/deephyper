"""
<<<<<<< HEAD
The ``search`` module bring a modular way to implement new search algorithms and two sub modules. One is for hyperparameter search ``deephyper.search.hps`` and one is for neural architecture search ``deephyper.search.nas``.
"""
from deephyper.search.search import Search
=======
The ``search`` module brings a modular way to implement new search algorithms. The ``Search`` class is abstract and has two subclasses ``deephyper.search.ambs`` and ``deephyper.search.ga``.
"""

from deephyper.search.search import Search
from deephyper.search.ambs import AMBS
from deephyper.search.ga import GA
>>>>>>> 652c9ce8

__all__ = ['Search']<|MERGE_RESOLUTION|>--- conflicted
+++ resolved
@@ -1,15 +1,13 @@
 """
-<<<<<<< HEAD
-The ``search`` module bring a modular way to implement new search algorithms and two sub modules. One is for hyperparameter search ``deephyper.search.hps`` and one is for neural architecture search ``deephyper.search.nas``.
-"""
-from deephyper.search.search import Search
-=======
-The ``search`` module brings a modular way to implement new search algorithms. The ``Search`` class is abstract and has two subclasses ``deephyper.search.ambs`` and ``deephyper.search.ga``.
+The ``search`` module brings a modular way to implement new search algorithms and two sub modules. One is for hyperparameter search ``deephyper.search.hps`` and one is for neural architecture search ``deephyper.search.nas``.
+The ``Search`` class is abstract and has different subclasses such as: ``deephyper.search.ambs`` and ``deephyper.search.ga``.
 """
 
 from deephyper.search.search import Search
-from deephyper.search.ambs import AMBS
-from deephyper.search.ga import GA
->>>>>>> 652c9ce8
+# from deephyper.search.hps.ambs import AMBS
+# from deephyper.search.hps.ga import GA
+# from deephyper.search.nas.ppo_a3c_sync import NasPPOSyncA3C
+# from deephyper.search.nas.ppo_a3c_async import NasPPOAsyncA3C
+# from deephyper.search.nas.random import NasRandom
 
-__all__ = ['Search']+__all__ = ['Search'] #, 'AMBS', 'GA', 'NasPPOSyncA3C', 'NasPPOAsyncA3C', 'NasRandom']