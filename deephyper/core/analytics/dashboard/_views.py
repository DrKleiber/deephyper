import abc
import copy
import json
import os
import statistics as stat
import tempfile
from functools import partial, reduce
from itertools import compress
import math
<<<<<<< HEAD
=======
from tokenize import group
>>>>>>> 9eebb622

import numpy as np
import pandas as pd
import streamlit as st
import tree
from matplotlib import pyplot as plt
from numpy.core.numeric import NaN
from tinydb import Query, TinyDB


class View(abc.ABC):
    @abc.abstractmethod
    def show(self):
        ...


class Dashboard(View):
    def show(self):

        st.title("DeepHyper Dashboard")

        source_selection = SourceSelection()
        with st.sidebar.expander("File Selection"):
            source_selection.show()

        if source_selection.uploaded_file is not None:
            file_extension = source_selection.uploaded_file.name.split(".")[-1]

            views = {"csv": CSVView, "json": JsonView}

            def default(_):
                return st.sidebar.warning(
                    f"File should either be a `csv` or a `json`, not '{file_extension}'."
                )

            views.get(file_extension, default)(source_selection.uploaded_file).show()

            source_selection.uploaded_file.close()


class SourceSelection(View):
    def __init__(self) -> None:
        super().__init__()
        self.upload_type = None
        self.uploaded_file = None

    def show(self):
        st.markdown("The file should be a `csv` or a `json`.")
        self.upload_type = st.radio(
            "Selection Type:", ("Upload a Local File", "Enter a File Path")
        )

        if self.upload_type == "Upload a Local File":
            self.uploaded_file = st.file_uploader("")
        else:
            path = st.text_input("Enter the file path")
            if path is not None and len(path) > 0:
                if not (os.path.exists(path)):
                    st.warning("File not found!")
                else:
                    self.uploaded_file = open(path, "r")
            else:
                self.uploaded_file = None


#! could be improved
class CSVView(View):
    ...


class JsonView(View):
    def __init__(self, file) -> None:
        super().__init__()

        # TODO: improve this code
        temp_file = tempfile.NamedTemporaryFile(mode="w+")
        json.dump(json.load(file), temp_file)
        temp_file.read()
        self.db = TinyDB(temp_file.name)

    def show(self):
        db_selection = DatabaseSelection(self.db)
        with st.sidebar.expander("Select benchmark criterias"):
            db_selection.show()

        views = {
            "Profile": ProfileView,
            "Search": SearchView,
            "PercUtil": PercUtilView,
            "Table": TableView,
            "Compare": ComparatorView,
        }
        view_selection = ViewSelection(db_selection.data, views)
        with st.sidebar.expander("Select views to display"):
            view_selection.show()
        for view in view_selection.selected_views:
            with st.container():
                view.show()


#! doesn't work if what is a leaf in a dict is not in another
def _merge_dict_in(synthesis, not_criterias, to_merge):
    def _add_entry(synthesis, not_criterias, path, val):
        path = list(path)
        if path:
            if path not in not_criterias:
                item = reduce(lambda d, key: d[key], path[:-1], synthesis)
                key = path[-1]
                if isinstance(val, dict):
                    if key not in item.keys():
                        item[key] = {}
                else:
                    if key not in item.keys():
                        item[key] = [val]
                    elif val not in item[key]:
                        item[key].append(val)
            else:
                return 0

    tree.traverse_with_path(partial(_add_entry, synthesis, not_criterias), to_merge)


# more secure version but lack the data organization the one above returns
def _merge_adresses_in(synthesis, not_criterias, to_merge):
    def _add_entry(synthesis, not_criterias, path, val):
        if list(path) not in not_criterias:
            if synthesis and path in tuple(zip(*synthesis))[0]:
                i = tuple(zip(*synthesis))[0].index(path)
                if val not in synthesis[i][1]:
                    synthesis[i][1].append(val)
            else:
                synthesis.append((path, [val]))

    tree.map_structure_with_path(
        partial(_add_entry, synthesis, not_criterias), to_merge
    )


class DatabaseSelection(View):
    def __init__(self, db) -> None:
        super().__init__()
        self.db = db
        self.data = []

<<<<<<< HEAD
    def _select_choices(self, criterias):
=======
    def _select_choices(self, criterias, default_ignore):
>>>>>>> 9eebb622
        def _add_choice(choices, to_ignore, path, val):
            path = list(path)
            if path:
                key = path[-1]
                if isinstance(val, dict):
                    if len(path) == 1:
                        st.markdown("------")
                    h = len(path) + 1 if len(path) < 6 else 6
                    st.markdown(f"{(h)*'#'} {key} :")
                elif isinstance(val, list):
                    val = list(map(lambda x: 'None' if x is None else x, val))
                    val.sort()
                    if len(val) == 1:
                        default = val
                    else:
                        default = None
                    col1, col2 = st.columns([2, 1])
                    choice = col1.multiselect(label=key, options=val, default=default)
<<<<<<< HEAD
                    ignore = col2.checkbox(label="ignore", value=False, key=path)
=======
                    ignore = col2.checkbox(label="ignore", value=path in default_ignore, key=path)
>>>>>>> 9eebb622
                    if ignore:
                        to_ignore.append(path)
                    else:
                        choices.append((path, choice))
                else:
                    return 0

        choices = []
        to_ignore = []
        tree.traverse_with_path(partial(_add_choice, choices, to_ignore), criterias)
        return choices, to_ignore

    def _generate_query(self, choices):
        query = Query().noop()
        for path, val in choices:
            item = reduce(lambda q, key: q[key], path, Query())
            if len(val) != 0:
                test = item.one_of(val)
            else:
                test = Query().noop()
            query = (~(item.exists()) | test) & query
        return query

    def show(self):
        # Get the selectable caracteristics from the database
        headers = list(map(lambda x: dict(x), self.db.all()))
        criterias = {}
        not_criterias = [
            ["results"],
        ]
        default_ignore = [
            ["summary", "description"],
            ["summary", "date"],
            ["parameters", "random_state"],
<<<<<<< HEAD
            ["results"],
=======
>>>>>>> 9eebb622
        ]
        list(map(partial(_merge_dict_in, criterias, not_criterias), headers))

        # Show the possible criterias
        with st.container():
<<<<<<< HEAD
            choices, to_ignore = self._select_choices(criterias)
=======
            choices, to_ignore = self._select_choices(criterias, default_ignore)
>>>>>>> 9eebb622

        # Select the corresponding runs
        query = self._generate_query(choices)
        self.data = list(map(lambda x: dict(x), self.db.search(query)))

        for path in to_ignore:
            for entry in self.data:
                try:
                    item = reduce(dict.get, path[:-1], entry)
                except:
                    item = None
                if item:
                    del item[path[-1]]

        select_size = len(self.data)
        message = "{nb} benchmark{s} found.".format(
            nb=select_size, s="s" if select_size > 1 else ""
        )
        if select_size != 0:
            st.info(message)
        else:
            st.warning(message)


class ViewSelection(View):
    def __init__(self, data, views_dict) -> None:
        super().__init__()
        self.data = data
        self.views_dict = views_dict
        self.allowed_views = {}
        self.selected_views = []

    def _filter_allowed_views(self):
        for key, view_cls in self.views_dict.items():
            view = view_cls(self.data)
            if view.allowed:
                self.allowed_views[key] = view

    def show(self):
        self._filter_allowed_views()
        selected = st.multiselect("select", self.allowed_views.keys())
        for key in selected:
            self.selected_views.append(self.allowed_views[key])


supported_outputs = [
    "search",
    "profile",
    "init_time",
    "exec_time",
    "perc_util",
    "best_obj",
]


def _filter_results(data, to_filter):
    def _retrieve_results(filtered_results, path, val):
        if path:
            key = path[-1]
            if key in to_filter:
                filtered_results[key] = val
            if key in supported_outputs:
                return 0

    def _filter(run):
        filtered_results = {}
        tree.traverse_with_path(
            partial(_retrieve_results, filtered_results), run["results"]
        )
        run["results"] = filtered_results

    list(map(_filter, data))
    to_del = []
    for idx, run in enumerate(data):
        if not run["results"]:
            to_del.append(idx)
    for idx in reversed(to_del):
        del data[idx]
    return data


class GroupIdenticalResults(View):
    def __init__(self, data, key) -> None:
        self.data = copy.deepcopy(data)
        self.key = key

    def _sort_run(self, headers, results_list, data):
        header = data
        results = header.pop("results")
        if "date" in header["summary"]:
            header["summary"].pop("date")
        if "description" in header["summary"]:
            header["summary"].pop("description")
        if "random_state" in header["parameters"]:
            header["parameters"].pop("random_state")
        if header in headers:
            idx = headers.index(header)
            grouped_results = results_list[idx]
            for key in grouped_results.keys():
                grouped_results[key].append(results[key])
        else:
            grouped_results = {}
            for key, val in results.items():
                grouped_results[key] = [val]
            headers.append(header)
            results_list.append(grouped_results)

    def show(self):
        if st.checkbox(
            "Group identical runs together",
            True,
            key=f"Group identical runs together {self.key}",
        ):
            headers = []
            results_list = []
            list(map(partial(self._sort_run, headers, results_list), self.data))
            self.data = list(
                map(lambda h, r: {**h, "results": r}, headers, results_list)
            )
        else:
            for d in self.data:
                for key, val in d["results"].items():
                    d["results"][key] = [val]


class RunHeaderView(View):
    def __init__(self, header) -> None:
        self.header = header

    def _show_header_element(self, path, val):
        path = list(path)
        if path:
            key = path[-1]
            if isinstance(val, dict):
                if len(path) == 1:
                    st.markdown("------")
                h = len(path) + 1 if len(path) < 6 else 6
                st.markdown(f"{(h)*'#'} {key} :")
            else:
                st.markdown(f"**{key}:** {val}")

    def show(self):
        tree.traverse_with_path(partial(self._show_header_element), self.header)


def _get_diff(synthesis):
    diff = []
    tree.traverse_with_path(
        lambda path, val: diff.append(list(path)) and 0
        if isinstance(val, list) and len(val) > 1
        else None,
        synthesis,
    )
    return diff


def _get_names(headers, diff):
    names = []
    comparatives = []
    unnamed = 0
    for header in headers:
        name = []
        comparative = []
        for path in diff:
            try:
                val = reduce(dict.get, path, header)
            except:
                val = None
            if val:
                comparative.append(val)
                if isinstance(val, str):
                    name.append(val)
                else:
                    name.append(f"{path[-1]}: {val}")
        if name:
<<<<<<< HEAD
            comparatives.append(comparative)
            names.append(" - ".join(name))
        else:
            unnamed += 1
            comparatives.append(unnamed)
=======
            comparatives.append(str(comparative))
            names.append(" - ".join(name))
        else:
            unnamed += 1
            comparatives.append(str(unnamed))
>>>>>>> 9eebb622
            names.append(f"config {unnamed}")
    return names, comparatives


class ConfigurationsSelection(View):
    def __init__(self, data, key) -> None:
        self.key = key
        data = copy.deepcopy(data)
        self.headers = copy.deepcopy(data)
        list(map(lambda d: d.pop("results") and d.pop("summary"), self.headers))
        synthesis = {}
        list(map(partial(_merge_dict_in, synthesis, []), self.headers))
        diff = _get_diff(synthesis)
        config_names, comparatives = _get_names(self.headers, diff)
<<<<<<< HEAD
        _, self.config_names, self.data = zip(*sorted(zip(comparatives, config_names, data)))
=======
        _, self.config_names, _, self.data = zip(*sorted(zip(comparatives, config_names, [i for i in range(len(data))], data)))
>>>>>>> 9eebb622

    def show(self):
        new_names = []
        to_keep = []
        with st.expander("Configurations list"):
            for name in self.config_names:
                new_name = st.text_input("", name, key=f"{name} {self.key}")
                new_names.append(new_name)
                to_keep.append(
                    st.checkbox(f"Show", True, key=f"Show {name} {self.key}")
                )
        self.data = list(compress(self.data, to_keep))
        self.config_names = list(compress(new_names, to_keep))
        self.headers = copy.deepcopy(self.data)
        list(map(lambda d: d.pop("results"), self.headers))
        for idx, header in enumerate(self.headers):
            header_view = RunHeaderView(header)
            with st.expander(self.config_names[idx]):
                header_view.show()


def _apply_checkup(checkup, v):
    idx, results = v
    for key, val in results.items():
        verif_result = list(map(partial(checkup, key, idx), val))
        results[key] = verif_result
    return results


def _apply_aggregation(preprocess, aggregate, results):
    for key, val in results.items():
        clean_result = list(map(preprocess, val))
        aggr_result = aggregate(clean_result)
        results[key] = aggr_result
    return results


def _regroup_results(res_list, displayable):
    def _add_res(store, v):
        i, results = v
        for key, value in results.items():
            store[key]["values"].append(value)
            store[key]["ids"].append(i)

    regrouped = dict.fromkeys(displayable)
    for key in regrouped.keys():
        regrouped[key] = {"values": [], "ids": []}
    list(map(partial(_add_res, regrouped), enumerate(res_list)))
    return regrouped


def _display_results(display, results, names, colors):
    for key, data in results.items():
        values = data["values"]
        ids = data["ids"]
        if values:
            display(key, values, ids, names, colors)


class AnalysisView(View):
    def __init__(self, data):
        self.data = []
        self.title = ""

    @property
    def allowed(self) -> bool:
        return bool(self.data)

    @abc.abstractmethod
    def _checkup(self, key, idx, val):
        ...

    def _show_menu(self):
        pass

    def _preprocess(self, val):
        return val

    @abc.abstractmethod
    def _aggregate(self, val_list):
        ...

    @abc.abstractmethod
    def _display(self, results, names, colors):
        ...

    def prepare(self, res_list):
        # data checkup
        res_list = list(
            map(partial(_apply_checkup, self._checkup), enumerate(res_list))
        )
        # show dispayers menus
        self._show_menu()
        # apply preprocessings & aggregation
        res_list = list(
            map(
                partial(_apply_aggregation, self._preprocess, self._aggregate), res_list
            )
        )
        # regroup everything together
        results = _regroup_results(res_list, self.supported_outputs)
        return results

    def show(self):
        st_display = st.container()
        st_display.header(self.title)
        st_configs = st.container()
        menu = st.sidebar.expander(self.title)
        group_identical_res = GroupIdenticalResults(self.data, self.title)
        with menu:
            group_identical_res.show()
            show_config_list = st.checkbox(
                "Show configurations list",
                False,
                key=f"Show configurations list {self.title}",
            )
        config_select = ConfigurationsSelection(group_identical_res.data, self.title)
        if show_config_list:
            with st_configs:
                config_select.show()
        res_list = list(
            map(lambda d: d.pop("results"), copy.deepcopy(config_select.data))
        )
        names = config_select.config_names
        colors = plt.get_cmap("gnuplot")(np.linspace(0.1, 0.80, len(names)))
        with menu:
            results = self.prepare(res_list)
        with st_display:
            self._display(results, names, colors)


class SingleGraphView(AnalysisView):
    @abc.abstractmethod
    def _plot(self, key, values, ids, names, colors):
        ...

    def _display(self, results, names, colors):
        _display_results(self._plot, results, names, colors)


class ProfileView(SingleGraphView):
    def __init__(self, data):
        self.title = "Profile"
        self.supported_outputs = ["profile"]
        self.data = _filter_results(copy.deepcopy(data), self.supported_outputs)
        self.warnings = []
        self.normalizable = True
        self.normalize = False
        self._duration = -1

    def _checkup(self, key, idx, val):
        if val.get("data"):
            temp = val["data"]
        else:
            temp = val
            self.normalizable = False
        if "n_jobs_running" not in temp.keys() or "timestamp" not in temp.keys():
            self._warnings.append(
                f"config {idx+1} : a run is missing 'n_jobs_running' or 'timestamp' in profile."
            )
            val = None
        else:
            duration = float(temp["timestamp"][-1] - temp["timestamp"][0])
            self._duration = max(duration, self._duration)
        return val

    def _show_menu(self):
        if self.normalizable:
            self.normalize = st.checkbox("Normalize the profiles", True)
        self._roll_val = st.slider(
            "Window size (in s.)",
            min_value=0,
            max_value=int(self._duration / 2),
            value=0,
        )
        self._t0, self._t_max = st.slider(
            "Time Range",
            min_value=float(0),
            max_value=self._duration,
            value=(float(0), self._duration),
        )

    def _preprocess(self, val):
        num_workers = None
        if val is not None:
            if val.get("num_workers"):
                num_workers = val["num_workers"]
                temp = val["data"]
            else:
                temp = val
            profile = pd.DataFrame(
                {
<<<<<<< HEAD
                    "n_jobs_running": temp["n_jobs_running"],
                },
                index=temp["timestamp"],
            )
            profile = profile.sort_index()
            profile.index = profile.index - profile.index[0]
=======
                    "timestamp": temp["timestamp"],
                    "n_jobs_running": temp["n_jobs_running"],
                }
            )
            if temp["timestamp"][0] > self._t0:
                profile = profile.append(
                    {
                        'timestamp': self._t0,
                        'n_jobs_running': 0,
                    },
                    ignore_index=True
                )
            profile = profile.drop_duplicates(subset='timestamp', keep='last')
            profile = profile.set_index('timestamp')
            profile = profile.sort_index()
>>>>>>> 9eebb622
            profile = profile[
                (profile.index >= self._t0) & (profile.index <= self._t_max)
            ]

            new_base = np.arange(
                0, profile.index[-1], 0.05
            )  # up-sample the time with a fixed step
            profile = (
                profile.reindex(profile.index.union(new_base))
                .fillna(method="ffill")
                .loc[new_base]
            )
            if self.normalize:
                profile.n_jobs_running /= num_workers
        else:
            profile = pd.DataFrame({"n_jobs_running": [0]}, index=[0])
        return profile

    def _aggregate(self, df_list):
        # times = np.unique(
        #     np.concatenate([df.timestamp.to_numpy() for df in df_list], axis=0)
        # )
        # times = np.concatenate([times, [self._t_max]])

        times = df_list[0].index
        series = []
        for df in df_list:
            # df = df.sort_values("timestamp")
            x, y = df.index.to_numpy(), df.n_jobs_running.to_numpy()

            s = pd.Series(data=y, index=x)
            # s = s.reindex(times).fillna(method="ffill")  # .fillna(method="bfill")
            s.index = pd.to_datetime(s.index, unit="s")
            if self._roll_val > 0:
                s = s.rolling(f"{self._roll_val}s", min_periods=1).mean()
            series.append(s)

        array = np.array([s.to_numpy() for s in series])
        loc = np.nanmean(array, axis=0)
        loc_max = np.nanmax(array, axis=0)
        loc_min = np.nanmin(array, axis=0)
        loc_std = np.nanstd(array, axis=0)

        return (times, loc, loc_max, loc_min, loc_std)

    def _plot(self, key, values, ids, names, colors):
        fig = plt.figure()
        for i, data in zip(ids, values):
            if data is not None:
                times, loc, loc_max, loc_min, loc_std = data
                plt.plot(
                    times,
                    loc,
                    label=names[i],
                    color=colors[i],
                )
                plt.fill_between(
                    times, loc_min, loc_max, step="post", alpha=0.3, color=colors[i]
                )
        plt.grid()
        plt.xlabel("Time (sec.)")
        if self.normalize:
            plt.ylabel("Percentage of Utilization")
        else:
            plt.ylabel("Number of Used Workers")
        plt.legend(
            loc="upper center",
            bbox_to_anchor=(0.5, -0.2),
            ncol=math.ceil(len(values) / 5),
        )
        plt.tight_layout()
        st.pyplot(fig)


class SearchView(SingleGraphView):
    def __init__(self, data):
        self.title = "Search"
        self.supported_outputs = ["search"]
        self.data = _filter_results(copy.deepcopy(data), self.supported_outputs)
        self.warnings = []
        self._iterations = -1
        self._obj_min, self._obj_max = float("inf"), float("-inf")

    def _checkup(self, key, idx, val):
        if "objective" not in val.keys():
            self.warnings.append(
                f"config {idx+1} : a run is missing 'objective' in search."
            )
            val = None
        else:
            iterations = len(val["objective"])
            obj_min, obj_max = min(val["objective"]), max(val["objective"])
            self._iterations = max(iterations, self._iterations)
            self._obj_min, self._obj_max = min(obj_min, self._obj_min), max(
                obj_max, self._obj_max
            )
        return val

    def _show_menu(self):
        self._obj_min, self._obj_max = st.slider(
            "Objective Range",
            min_value=self._obj_min,
            max_value=self._obj_max,
            value=(self._obj_min, self._obj_max),
        )
        self._it_min, self._it_max = st.slider(
            "Iteration Range",
            min_value=0,
            max_value=self._iterations,
            value=(0, self._iterations),
        )

    def _preprocess(self, val):
        def to_max(l):
            r = [l[0]]
            for e in l[1:]:
                r.append(max(r[-1], e))
            return r

        if val is not None:
            objective = val["objective"]
            search = pd.DataFrame({"objective": to_max(objective)})
            search = search[
                (search.index >= self._it_min) & (search.index <= self._it_max)
            ]
        else:
            search = pd.DataFrame()
        return search

    def _aggregate(self, val_list):
        df_concat = pd.concat(val_list)
        by_row_index = df_concat.groupby(df_concat.index)
        df_mean = by_row_index.mean()
        df_max = by_row_index.max()
        df_min = by_row_index.min()
        df_std = by_row_index.std()
        return (df_mean, df_max, df_min, df_std)

    def _plot(self, key, values, ids, names, colors):
        fig = plt.figure()
        for i, df in zip(ids, values):
            if df is not None:
                df_mean, df_max, df_min, df_std = df
                plt.plot(df_mean, label=names[i], color=colors[i])
                plt.fill_between(
                    df_mean.index,
                    df_min.objective,
                    df_max.objective,
                    alpha=0.2,
                    color=colors[i],
                )
        plt.xlabel("Iteration")
        plt.ylabel("Objective")
        plt.grid()
        plt.legend(
            loc="upper center",
            bbox_to_anchor=(0.5, -0.2),
            ncol=math.ceil(len(values) / 5),
        )
        plt.tight_layout()
        st.pyplot(fig)


class PercUtilView(SingleGraphView):
    def __init__(self, data):
        self.title = "PercUtil"
        self.supported_outputs = ["perc_util"]
        self.data = _filter_results(copy.deepcopy(data), self.supported_outputs)
        self.warnings = []

    def _checkup(self, key, idx, val):
        self._called = True
        if type(val) not in [int, float]:
            self.warnings.append(f"config {idx+1}: 'perc_util' is not numerical.")
            val = 0
        return val

    def _aggregate(self, val_list):
        avrg = stat.mean(val_list)
        try:
            std = stat.stdev(val_list)
        except:
            std = 0
        return (avrg, std)

    def _plot(self, key, values, ids, names, colors):
        fig = plt.figure()
        for i, val in zip(ids, values):
            avrg, std = val
            avrg *= 100
            std *= 100
            err_color = colors[i].copy()
            color = colors[i]
            color[-1] = 0.7
            plt.barh(i, avrg, xerr=std, color=color, ecolor=err_color, label=names[i])
            plt.barh(i, 100 - avrg, left=avrg, color="lightgrey")
            plt.text(
                avrg / 2,
                i,
                f"{round(avrg, 2)}%",
                ha="center",
                va="center",
                color="white",
            )
            plt.text(
                avrg / 2 + 50,
                i,
                f"{round(100-avrg, 2)}%",
                ha="center",
                va="center",
                color="0.2",
            )
        plt.xlabel("Percentage Used / Unused")
        plt.yticks([])
        plt.legend(
            loc="upper center",
            bbox_to_anchor=(0.5, -0.2),
            ncol=math.ceil(len(values) / 5),
        )
        plt.tight_layout()
        st.pyplot(fig)


class TableView(AnalysisView):
    def __init__(self, data):
        self.title = "Table"
        self.supported_outputs = ["best_obj", "init_time", "exec_time", "perc_util"]
        self.data = _filter_results(copy.deepcopy(data), self.supported_outputs)
        self.warnings = []

    def _checkup(self, key, idx, val):
        self._called = True
        if type(val) not in [int, float]:
            self.warnings.append(f"config {idx+1}: '{key}' is not numerical.")
            val = 0
        return val

    def _show_menu(self):
        aggregators = {
            "mean": stat.mean,
            "median": stat.median,
            "std": stat.stdev,
            "max": max,
            "min": min,
        }
        aggregator_choice = st.radio(
            "What value should be computed over the same config ?",
            aggregators.keys(),
            key=f"What value should be computed over the same config ? Table",
        )
        self.aggregator = aggregators.get(aggregator_choice, stat.mean)

    def _aggregate(self, val_list):
        if self.aggregator == stat.stdev:
            try:
                avrg = self.aggregator(val_list)
            except:
                avrg = 0
        else:
            avrg = self.aggregator(val_list)
        return round(avrg, 2)

    def _display(self, results, names, colors):
        df = pd.DataFrame(results, index=names)
        for key, data in results.items():
            values = data["values"]
            ids = data["ids"]
            if values:
                df[key] = NaN
                for i, val in zip(ids, values):
                    df[key][i] = val
        st.dataframe(df)


def _keys_in_nested_dict(keys, nested_dict):
    def _nested_dict_of_key(d, key):
        if key in d.keys():
            return d[key]

    all_correct = True
    for key in keys:
        all_correct = all_correct and (
            reduce(_nested_dict_of_key, key, nested_dict) is not None
        )
    return all_correct


class ComparatorView(AnalysisView):
    def __init__(self, data):
        self.title = "Compare"
        self.supported_outputs = ["best_obj", "init_time", "exec_time", "perc_util"]
        self.data = _filter_results(copy.deepcopy(data), self.supported_outputs)
        self.warnings = []

    @property
    def allowed(self) -> bool:
        synthesis = {}
        headers = copy.deepcopy(self.data)
        list(map(lambda d: d.pop("results"), headers))
        list(map(partial(_merge_dict_in, synthesis, []), headers))
        diff = _get_diff(synthesis)
        return self.data and diff

    def _choose_param(self, diff):
        choices = list(map(lambda d: "/".join(d), diff))
        choice = st.selectbox("Choose the parameter on which compare the runs", choices)
        idx = choices.index(choice)
        return diff[idx]

    def _sort_run(self, param_path, headers, results_list, data):
        header = data
        results = header.pop("results")
        item = reduce(dict.get, param_path[:-1], header)
        param_val = item.pop(param_path[-1])
        if header in headers:
            idx = headers.index(header)
            grouped_results = results_list[idx]
            for key in grouped_results.keys():
                grouped_results[key]["values"].append(results[key])
                grouped_results[key]["param_ids"].append(param_val)
        else:
            grouped_results = {}
            for key, val in results.items():
                grouped_results[key] = {"values": [val], "param_ids": [param_val]}
            headers.append(header)
            results_list.append(grouped_results)

    def _regroup_for_comparison(self, res_list, displayable):
        def _add_res(store, v):
            i, results = v
            for key, data in results.items():
                store[key]["values"].append(data["values"])
                store[key]["param_ids"].append(data["param_ids"])
                store[key]["ids"].append(i)

        regrouped = dict.fromkeys(displayable)
        for key in regrouped.keys():
            regrouped[key] = {"values": [], "param_ids": [], "ids": []}
        list(map(partial(_add_res, regrouped), enumerate(res_list)))
        return regrouped

    def _checkup(self, key, idx, val):
        return val

    def _show_menu(self):
        pass

    def _aggregate(self, val_list):
        return stat.mean(val_list)

    def _display_results(self, results, names, colors):
        for key, data in results.items():
            values = data["values"]
            param_values = data["param_ids"]
            ids = data["ids"]
            if values:
                self._display(key, values, param_values, ids, names, colors)

    def _display(self, key, values, param_values, ids, names, colors):
        fig = plt.figure()
        for idx in ids:
            x = param_values[idx]
            y = values[idx]
            x, y = zip(*sorted(zip(x, y)))
            plt.plot(
                x,
                y,
                label=names[idx],
                color=colors[idx],
                marker="o",
            )
        plt.xlabel(self.param_name)
        plt.ylabel(key)
        plt.grid()
        plt.legend(
            loc="upper center",
            bbox_to_anchor=(0.5, -0.2),
            ncol=math.ceil(len(values) / 5),
        )
        plt.tight_layout()
        st.pyplot(fig)

    def show(self):
        st_display = st.container()
        st_display.header(self.title)
        st_configs = st.container()
        menu = st.sidebar.expander(self.title)
        # group identicals
        group_identical_res = GroupIdenticalResults(self.data, self.title)
        with menu:
            group_identical_res.show()
        # get the differences on which obtain the parameter
        synthesis = {}
        headers = group_identical_res.data
        res_list = list(map(lambda d: d.pop("results"), headers))
        list(map(partial(_merge_dict_in, synthesis, []), headers))
        diff = _get_diff(synthesis)
        # choose a param on which do the comparison
        with menu:
            comp_param = self._choose_param(diff)
            self.param_name = "/".join(comp_param)
        # filter those who have it
        to_keep = list(
            map(partial(_keys_in_nested_dict, [comp_param]), group_identical_res.data)
        )
        headers = list(compress(headers, to_keep))
        res_list = list(compress(res_list, to_keep))
        # preprocess everything
        res_list = list(
            map(partial(_apply_checkup, self._checkup), enumerate(res_list))
        )
        # show dispayers menus
        self._show_menu()
        # apply preprocessings & aggregation
        res_list = list(
            map(
                partial(_apply_aggregation, self._preprocess, self._aggregate), res_list
            )
        )
        # fuse according to parameter
        self.data = list(map(lambda h, r: {**h, "results": r}, headers, res_list))
        headers = []
        res_list = []
        list(map(partial(self._sort_run, comp_param, headers, res_list), self.data))
        self.data = list(map(lambda h, r: {**h, "results": r}, headers, res_list))
        # select_config_view
        with menu:
            show_config_list = st.checkbox(
                "Show configurations list",
                False,
                key=f"Show configurations list {self.title}",
            )
        config_select = ConfigurationsSelection(self.data, self.title)
        if show_config_list:
            with st_configs:
                config_select.show()
        res_list = list(
            map(lambda d: d.pop("results"), copy.deepcopy(config_select.data))
        )
        names = config_select.config_names
        colors = plt.get_cmap("gnuplot")(np.linspace(0.1, 0.80, len(names)))
        # fuse the remaining
        results = self._regroup_for_comparison(res_list, self.supported_outputs)
        # display
        with st_display:
            self._display_results(results, names, colors)


def main():

    dashboard = Dashboard()
    dashboard.show()


if __name__ == "__main__":
    main()<|MERGE_RESOLUTION|>--- conflicted
+++ resolved
@@ -7,10 +7,6 @@
 from functools import partial, reduce
 from itertools import compress
 import math
-<<<<<<< HEAD
-=======
-from tokenize import group
->>>>>>> 9eebb622
 
 import numpy as np
 import pandas as pd
@@ -155,11 +151,7 @@
         self.db = db
         self.data = []
 
-<<<<<<< HEAD
-    def _select_choices(self, criterias):
-=======
     def _select_choices(self, criterias, default_ignore):
->>>>>>> 9eebb622
         def _add_choice(choices, to_ignore, path, val):
             path = list(path)
             if path:
@@ -178,11 +170,7 @@
                         default = None
                     col1, col2 = st.columns([2, 1])
                     choice = col1.multiselect(label=key, options=val, default=default)
-<<<<<<< HEAD
-                    ignore = col2.checkbox(label="ignore", value=False, key=path)
-=======
                     ignore = col2.checkbox(label="ignore", value=path in default_ignore, key=path)
->>>>>>> 9eebb622
                     if ignore:
                         to_ignore.append(path)
                     else:
@@ -217,20 +205,12 @@
             ["summary", "description"],
             ["summary", "date"],
             ["parameters", "random_state"],
-<<<<<<< HEAD
-            ["results"],
-=======
->>>>>>> 9eebb622
         ]
         list(map(partial(_merge_dict_in, criterias, not_criterias), headers))
 
         # Show the possible criterias
         with st.container():
-<<<<<<< HEAD
-            choices, to_ignore = self._select_choices(criterias)
-=======
             choices, to_ignore = self._select_choices(criterias, default_ignore)
->>>>>>> 9eebb622
 
         # Select the corresponding runs
         query = self._generate_query(choices)
@@ -406,19 +386,11 @@
                 else:
                     name.append(f"{path[-1]}: {val}")
         if name:
-<<<<<<< HEAD
-            comparatives.append(comparative)
-            names.append(" - ".join(name))
-        else:
-            unnamed += 1
-            comparatives.append(unnamed)
-=======
             comparatives.append(str(comparative))
             names.append(" - ".join(name))
         else:
             unnamed += 1
             comparatives.append(str(unnamed))
->>>>>>> 9eebb622
             names.append(f"config {unnamed}")
     return names, comparatives
 
@@ -433,11 +405,7 @@
         list(map(partial(_merge_dict_in, synthesis, []), self.headers))
         diff = _get_diff(synthesis)
         config_names, comparatives = _get_names(self.headers, diff)
-<<<<<<< HEAD
-        _, self.config_names, self.data = zip(*sorted(zip(comparatives, config_names, data)))
-=======
         _, self.config_names, _, self.data = zip(*sorted(zip(comparatives, config_names, [i for i in range(len(data))], data)))
->>>>>>> 9eebb622
 
     def show(self):
         new_names = []
@@ -630,14 +598,6 @@
                 temp = val
             profile = pd.DataFrame(
                 {
-<<<<<<< HEAD
-                    "n_jobs_running": temp["n_jobs_running"],
-                },
-                index=temp["timestamp"],
-            )
-            profile = profile.sort_index()
-            profile.index = profile.index - profile.index[0]
-=======
                     "timestamp": temp["timestamp"],
                     "n_jobs_running": temp["n_jobs_running"],
                 }
@@ -653,7 +613,6 @@
             profile = profile.drop_duplicates(subset='timestamp', keep='last')
             profile = profile.set_index('timestamp')
             profile = profile.sort_index()
->>>>>>> 9eebb622
             profile = profile[
                 (profile.index >= self._t0) & (profile.index <= self._t_max)
             ]
