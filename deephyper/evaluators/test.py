<<<<<<< HEAD
=======
"""
Basic test for Evaluator : 'local' or 'balsam'.
"""

import json
>>>>>>> b34b1727
import logging
from random import randint
import sys
import unittest

from deephyper.evaluators import Evaluator
<<<<<<< HEAD
from deephyper.evaluators.test_functions import run, key
=======

def run(d):
    if 'fail' in d:
        raise RuntimeError
    sleep = d.get('sleep', 0)
    time.sleep(sleep)
    return  d['x1']**2 + d['x2']**2

def key(d):
    x1, x2 = d['x1'], d['x2']
    return json.dumps(dict(x1=x1, x2=x2))
>>>>>>> b34b1727

class TestLocal(unittest.TestCase):
    def setUp(self):
        self.ev = Evaluator.create(run, cache_key=key, method='local')

    def tearDown(self):
        for f in self.ev.pending_evals.values(): f.cancel()

    def test_add(self):
        '''ev.add_eval(x) works correctly; caching equivalent evals'''
        ev = self.ev
        # Add 3 evals
        ev.add_eval( dict(ID="test1", x1=3, x2=4) )
        ev.add_eval( dict(ID="test2", x1=3, x2=4) )
        ev.add_eval( dict(ID="test3", x1=10, x2=10) )

        # There are only 2 pending evals (test1==test2)
        self.assertEqual(len(ev.pending_evals), 2)
        self.assertEqual(len(ev.finished_evals), 0)
        self.assertEqual(len(ev.requested_evals), 3)
    
    def test_add_batch(self):
        '''ev.add_eval_batch(x_list) also works correctly'''
        ev = self.ev
        evals = [
            dict(ID="test1", x1=3, x2=4),
            dict(ID="test2", x1=3, x2=4),
            dict(ID="test3", x1=10, x2=10),
        ]
        ev.add_eval_batch(evals)
        # There are only 2 pending evals (test1==test2)
        self.assertEqual(len(ev.pending_evals), 2)
        self.assertEqual(len(ev.finished_evals), 0)
        self.assertEqual(len(ev.requested_evals), 3)

    def test_get_finished_success(self):
        '''get_finished returns all requested evals''' 
        ev = self.ev
        ev.add_eval( dict(ID="test1", x1=3, x2=4) )
        ev.add_eval( dict(ID="test2", x1=3, x2=4) )
        ev.add_eval( dict(ID="test3", x1=10, x2=10) )

        # fetch results until all 3 are finished
        res = []
        while len(res) < 3:
            res.extend(ev.get_finished_evals())
        
        self.assertEqual(len(ev.finished_evals), 2) # internally, only 2 results
        self.assertEqual(len(res), 3)
        self.assertIn(({'ID':'test1','x1':3,'x2':4}, 25),    res)
        self.assertIn(({'ID':'test2','x1':3,'x2':4}, 25),    res)
        self.assertIn(({'ID':'test3','x1':10,'x2':10}, 200), res)
    
    def test_get_finished_one_slow(self):
        '''One straggler eval does not block return of all fast ones'''
        ev = self.ev
        # test4 is very slow eval
        ev.add_eval( dict(ID="test4", x1=10, x2=10, sleep=10) )
        ev.add_eval( dict(ID="test1", x1=3, x2=4) )
        ev.add_eval( dict(ID="test2", x1=3, x2=4) )
        ev.add_eval( dict(ID="test3", x1=10, x2=10, sleep=0.1) )

        # fetch results until first 3 are obtained
        res = []
        while len(res) < 3:
            res.extend(ev.get_finished_evals())

        # got all 3 except for the slow one:
        self.assertEqual(len(res), 3)
        self.assertIn(({'ID':'test1','x1':3,'x2':4}, 25),    res)
        self.assertIn(({'ID':'test2','x1':3,'x2':4}, 25),    res)
        self.assertIn(({'ID':'test3','x1':10,'x2':10,'sleep':0.1}, 200), res)
    
    def test_get_finished_timeout(self):
        '''No exceptions raised if get_finished_evals returns nothing'''
        ev = self.ev
        # two slow evals:
        ev.add_eval( dict(ID="test1", x1=3, x2=4, sleep=10) )
        ev.add_eval( dict(ID="test2", x1=3, x2=4, sleep=10) )

        # non-blocking; no problem:
        res = list(ev.get_finished_evals())
        self.assertEqual(len(res), 0)
    
    def test_get_finished_fail(self):
        '''If one eval fails, then the result is marked as Evaluator.FAIL_RETURN_VALUE'''
        ev = self.ev
        ev.add_eval( dict(ID="test1", x1=3, x2=4, fail=True) )
        ev.add_eval( dict(ID="test2", x1=3, x2=4, fail=False) )

        res = []
        while len(res) < 2:
            res.extend(ev.get_finished_evals())

        # Got both results, but one is float_max:
        self.assertEqual(len(res), 2)
        yvals = sorted([r[1] for r in res])
        self.assertListEqual(yvals, [25, Evaluator.FAIL_RETURN_VALUE])

    def test_await_success(self):
        '''await_evals(list) works correctly'''
        ev = self.ev
        evals = [
            dict(ID="test1", x1=3, x2=4),
            dict(ID="test2", x1=3, x2=4),
            dict(ID="test3", x1=10, x2=10),
        ]
        ev.add_eval_batch(evals)
        res = list(ev.await_evals(evals))
        
        self.assertEqual(len(ev.finished_evals), 2) # internally, only 2 results
        self.assertEqual(len(res), 3)
        self.assertIn(({'ID':'test1','x1':3,'x2':4}, 25),    res)
        self.assertIn(({'ID':'test2','x1':3,'x2':4}, 25),    res)
        self.assertIn(({'ID':'test3','x1':10,'x2':10}, 200), res)
<<<<<<< HEAD

    def test_await_one_failed(self):
        '''await_evals returns expected value for failed evals'''
        ev = self.ev
        evals = [
            dict(ID="test1", x1=3, x2=4),
            dict(ID="test2", x1=3, x2=4, fail=True),
            dict(ID="test3", x1=10, x2=10),
        ]
        ev.add_eval_batch(evals)
        res = list(ev.await_evals(evals))
        
        self.assertEqual(len(ev.finished_evals), 3)
        self.assertEqual(len(res), 3)
        self.assertIn(({'ID':'test1','x1':3,'x2':4}, 25),    res)
        self.assertIn(({'ID':'test2','x1':3,'x2':4,'fail':True}, Evaluator.FAIL_RETURN_VALUE), res)
        self.assertIn(({'ID':'test3','x1':10,'x2':10}, 200), res)

    def test_await_empty(self):
        '''await_evals accepts empty list; does not block'''
        ev = self.ev
        evals = []
        ev.add_eval_batch(evals)
        res = list(ev.await_evals(evals))
        self.assertEqual(len(res), 0)

    def test_await_timeout(self):
        '''TimeoutError is raised on await with timeout'''
        ev = self.ev
        evals = [
            dict(ID="test1", x1=3, x2=4, sleep=0.1),
            dict(ID="test2", x1=3, x2=4, sleep=20),
            dict(ID="test3", x1=10, x2=10),
        ]
        ev.add_eval_batch(evals)
        with self.assertRaises(TimeoutError):
            res = list(ev.await_evals(evals,timeout=3))

        res = list(ev.get_finished_evals())
        self.assertEqual(len(ev.finished_evals), 2)
        self.assertEqual(len(res), 2)
        self.assertIn(({'ID':'test1','x1':3,'x2':4,'sleep':0.1}, 25),    res)
        self.assertNotIn(({'ID':'test2','x1':3,'x2':4,'sleep':20}, 25),    res)
        self.assertIn(({'ID':'test3','x1':10,'x2':10}, 200), res)
=======
        for f in self.ev.pending_evals.values(): f.cancel()

>>>>>>> b34b1727

if __name__ == "__main__":
    unittest.main()<|MERGE_RESOLUTION|>--- conflicted
+++ resolved
@@ -1,32 +1,9 @@
-<<<<<<< HEAD
-=======
 """
 Basic test for Evaluator : 'local' or 'balsam'.
 """
-
-import json
->>>>>>> b34b1727
-import logging
-from random import randint
-import sys
 import unittest
-
 from deephyper.evaluators import Evaluator
-<<<<<<< HEAD
 from deephyper.evaluators.test_functions import run, key
-=======
-
-def run(d):
-    if 'fail' in d:
-        raise RuntimeError
-    sleep = d.get('sleep', 0)
-    time.sleep(sleep)
-    return  d['x1']**2 + d['x2']**2
-
-def key(d):
-    x1, x2 = d['x1'], d['x2']
-    return json.dumps(dict(x1=x1, x2=x2))
->>>>>>> b34b1727
 
 class TestLocal(unittest.TestCase):
     def setUp(self):
@@ -142,7 +119,6 @@
         self.assertIn(({'ID':'test1','x1':3,'x2':4}, 25),    res)
         self.assertIn(({'ID':'test2','x1':3,'x2':4}, 25),    res)
         self.assertIn(({'ID':'test3','x1':10,'x2':10}, 200), res)
-<<<<<<< HEAD
 
     def test_await_one_failed(self):
         '''await_evals returns expected value for failed evals'''
@@ -187,10 +163,6 @@
         self.assertIn(({'ID':'test1','x1':3,'x2':4,'sleep':0.1}, 25),    res)
         self.assertNotIn(({'ID':'test2','x1':3,'x2':4,'sleep':20}, 25),    res)
         self.assertIn(({'ID':'test3','x1':10,'x2':10}, 200), res)
-=======
-        for f in self.ev.pending_evals.values(): f.cancel()
-
->>>>>>> b34b1727
 
 if __name__ == "__main__":
     unittest.main()