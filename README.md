![Alt text](docs/images/deephyper.png?raw=true "DeepHyper")

# What is DeepHyper?

DeepHyper is a Python package and infrastructure that targets
experimental research in DL search methods, scalability, and
portability across HPC systems. It comprises three modules:
benchmarks, a collection of extensible and diverse DL hyperparameter search problems; search, a set
of search algorithms for DL hyperparameter search; and
evaluators, a common interface for evaluating hyperparameter
configurations on HPC platforms.

# Documentation

Deephyper documentation is on : [ReadTheDocs](https://deephyper.readthedocs.io)

# Directory structure

```
benchmarks/
    directory for problems
experiments/
    directory for saving the running the experiments and storing the results
search/
    directory for search applications
    hps/
        hyperparameter search applications
    nas/
        neural architecture search applications
```

# Install instructions

```
cd deephyper
pip install -e .
```
<<<<<<< HEAD

# Contributors

Please use this :

* [Git-flow](https://danielkummer.github.io/git-flow-cheatsheet/) : branching rules
=======
# How do I learn more?

* Documentation: https://deephyper.readthedocs.io

* GitHub repository: https://github.com/deephyper/deephyper

# Who is responsible?

The core DeepHyper team is at Argonne National Laboratory:

* Prasanna Balaprakash <pbalapra@anl.gov>, Lead and founder
* Romain Egele <regele@anl.gov>
* Misha Salim <msalim@anl.gov>
* Venkat Vishwanath <venkat@anl.gov>
* Stefan Wild <wild@anl.gov>

Modules, patches (code, documentation, etc.) contributed by:

* Elise Jennings <ejennings@anl.gov>
* Dipendra Kumar Jha <dipendrajha2018@u.northwestern.edu>

# How can I participate?

Questions, comments, feature requests, bug reports, etc. can be directed to:

* Our mailing list: *deephyper@groups.io* or https://groups.io/g/deephyper

* Issues on GitHub

Patches are much appreciated on the software itself as well as documentation.
Optionally, please include in your first patch a credit for yourself in the
list above.

# Acknowledgements 

* Scalable Data-Efficient Learning for Scientific Domains, U.S. Department of Energy 2018 Early Career Award funded by the Advanced Scientific Computing Research program within the DOE Office of Science (2018--Present)
* Argonne Leadership Computing Facility (2018--Present)
* SLIK-D: Scalable Machine Learning Infrastructures for Knowledge Discovery, Argonne Computing, Environment and Life Sciences (CELS) Laboratory Directed Research and Development (LDRD) Program (2016--2018)

# Copyright and license

TBD
>>>>>>> 652c9ce8
<|MERGE_RESOLUTION|>--- conflicted
+++ resolved
@@ -35,14 +35,6 @@
 cd deephyper
 pip install -e .
 ```
-<<<<<<< HEAD
-
-# Contributors
-
-Please use this :
-
-* [Git-flow](https://danielkummer.github.io/git-flow-cheatsheet/) : branching rules
-=======
 # How do I learn more?
 
 * Documentation: https://deephyper.readthedocs.io
@@ -76,7 +68,7 @@
 Optionally, please include in your first patch a credit for yourself in the
 list above.
 
-# Acknowledgements 
+# Acknowledgements
 
 * Scalable Data-Efficient Learning for Scientific Domains, U.S. Department of Energy 2018 Early Career Award funded by the Advanced Scientific Computing Research program within the DOE Office of Science (2018--Present)
 * Argonne Leadership Computing Facility (2018--Present)
@@ -85,4 +77,3 @@
 # Copyright and license
 
 TBD
->>>>>>> 652c9ce8
