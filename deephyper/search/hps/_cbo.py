--- conflicted
+++ resolved
@@ -50,11 +50,7 @@
         sync_communcation (bool, optional): Performs the search in a batch-synchronous manner. Defaults to ``False`` for asynchronous updates.
         filter_failures (str, optional): Replace objective of failed configurations by ``"min"`` or ``"mean"``. If ``"ignore"`` is passed then failed configurations will be filtered-out and not passed to the surrogate model. For multiple objectives, failure of any single objective will lead to treating that configuration as failed and each of these multiple objective will be replaced by their individual ``"min"`` or ``"mean"`` of past configurations. Defaults to ``"mean"`` to replace by failed configurations by the running mean of objectives.
         max_failures (int, optional): Maximum number of failed configurations allowed before observing a valid objective value when ``filter_failures`` is not equal to ``"ignore"``. Defaults to ``100``.
-<<<<<<< HEAD
         moo_scalarization_strategy (str, optional): Scalarization strategy used in multiobjective optimization. Can be a value in ``["Linear", "Chebyshev", "AugChebyshev", "PBI", "Quadratic", "rLinear", "rChebyshev", "rAugChebyshev", "rPBI", "rQuadratic"]``. Defaults to ``"Chebyshev"``.
-=======
-        moo_scalarization_strategy (str, optional): Scalarization strategy used in multiobjective optimization. Can be a value in ``["Linear", "Chebyshev", "PBI", "rLinear", "rChebyshev", "rPBI"]``. Defaults to ``"Chebyshev"``.
->>>>>>> c417b3d5
         moo_scalarization_weight (list, optional): Scalarization weights to be used in multiobjective optimization with length equal to the number of objective functions. Defaults to ``None``.
     """
 
@@ -121,7 +117,6 @@
                 f"Parameter max_failures={max_failures} should be an integer value!"
             )
 
-<<<<<<< HEAD
         moo_scalarization_strategy_allowed = [
             "Linear",
             "Chebyshev",
@@ -132,11 +127,6 @@
         for strategy in moo_scalarization_strategy_allowed:
             if not strategy.startswith("r"):
                 moo_scalarization_strategy_allowed += ["r" + strategy]
-=======
-        moo_scalarization_strategy_allowed = ["Linear", "Chebyshev", "PBI"]
-        for strategy in moo_scalarization_strategy:
-            moo_scalarization_strategy_allowed += ["r" + strategy]
->>>>>>> c417b3d5
         if not (moo_scalarization_strategy in moo_scalarization_strategy_allowed):
             raise ValueError(
                 f"Parameter 'moo_scalarization_strategy={acq_func}' should have a value in {moo_scalarization_strategy_allowed}!"
@@ -473,8 +463,6 @@
             df = pd.read_csv(df)
         assert isinstance(df, pd.DataFrame)
 
-<<<<<<< HEAD
-=======
         if len(df) < 10:
             raise ValueError(
                 f"The passed DataFrame contains only {len(df)} results when a minimum of 10 is required!"
@@ -489,7 +477,6 @@
             )
             q = q_max
 
->>>>>>> c417b3d5
         # check single or multiple objectives
         if "objective" in df.columns:
             # filter failures
