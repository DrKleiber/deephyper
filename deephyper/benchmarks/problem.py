from pprint import pformat
from collections import OrderedDict

class Problem:
    """Representation of a problem.

    Attribute:
        space (OrderedDict): represents the search space of the problem.
    """

    def __init__(self):
        self.__space = OrderedDict()

    def __str__(self):
        return repr(self)

    def __repr__(self):
        return f'Problem\n{pformat({k:v for k,v in self.__space.items()}, indent=2)}'

    def add_dim(self, p_name, p_space):
        """Add a dimension to the search space.

        Args:
            p_name (str): name of the parameter/dimension.
            p_space (Object): space corresponding to the new dimension.
        """
<<<<<<< HEAD
        self.__space[p_name] = p_value
    
    @property 
    def space(self):
        return self.__space.copy()
=======
        self.space[p_name] = p_space
>>>>>>> 8043d301

class HpProblem(Problem):
    """Problem specification for Hyperparameter Optimization"""

    def __init__(self):
        super().__init__()
        self.__def_values = OrderedDict()

    def __repr__(self):
        prob = super().__repr__()
        start = f'{pformat({k:v for k,v in self.starting_point_asdict.items()})}'
        return prob + '\n\nStarting Point\n' + start

    def add_dim(self, p_name, p_space, default=None):
        """Add a dimension to the search space.

        Args:
            p_name (str): name of the parameter/dimension.
            p_space (Object): space corresponding to the new dimension.
            default (): default value of the new dimension, it must be compatible with the p_space given.
        """
        assert type(p_name) is str, f'p_name must be str type, got {type(p_name)} !'
        assert type(p_space) is tuple or type(p_space) is list, f'p_space must be tuple or list type, got {type(p_space)} !'
        super().add_dim(p_name, p_space)
        self.__def_values[p_name] = default

    @property
    def starting_point(self):
        return (self.__def_values.values())

    @property
    def starting_point_asdict(self):
        return self.__def_values<|MERGE_RESOLUTION|>--- conflicted
+++ resolved
@@ -24,15 +24,11 @@
             p_name (str): name of the parameter/dimension.
             p_space (Object): space corresponding to the new dimension.
         """
-<<<<<<< HEAD
-        self.__space[p_name] = p_value
+        self.__space[p_name] = p_space
     
     @property 
     def space(self):
         return self.__space.copy()
-=======
-        self.space[p_name] = p_space
->>>>>>> 8043d301
 
 class HpProblem(Problem):
     """Problem specification for Hyperparameter Optimization"""
