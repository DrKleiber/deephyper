"""The :func:`deephyper.nas.run.alpha.run` function is used to evaluate a deep neural network by loading the data, building the model, training the model and returning a scalar value corresponding to the objective defined in the used :class:`deephyper.problem.NaProblem`.
"""
import os
import traceback

import numpy as np
import tensorflow as tf
from deephyper.contrib.callbacks import import_callback
from deephyper.nas.run.util import (
    compute_objective,
    load_config,
    preproc_trainer,
    setup_data,
    setup_search_space,
    default_callbacks_config,
    HistorySaver,
)
from deephyper.nas.trainer.train_valid import TrainerTrainValid
from deephyper.search import util

logger = util.conf_logger("deephyper.search.nas.run")


<<<<<<< HEAD
def run(config):

    tf.keras.backend.clear_session()
    tf.config.optimizer.set_jit(True)

    # setup history saver
    save_dir = os.path.join(config.get("log_dir", ""), "save")
    saver = HistorySaver(config, save_dir)
    saver.write_config()
    saver.write_model(None)

    # GPU Configuration if available
    physical_devices = tf.config.list_physical_devices("GPU")
    try:
        for i in range(len(physical_devices)):
            tf.config.experimental.set_memory_growth(physical_devices[i], True)
    except:
        # Invalid device or cannot modify virtual devices once initialized.
        logger.info("error memory growth for GPU device")

=======
def run(config: dict) -> float:
>>>>>>> 6d1b6ab1
    # Threading configuration
    if len(physical_devices) == 0 and os.environ.get("OMP_NUM_THREADS", None) is not None:
        logger.info(f"OMP_NUM_THREADS is {os.environ.get('OMP_NUM_THREADS')}")
        num_intra = int(os.environ.get("OMP_NUM_THREADS"))
        tf.config.threading.set_intra_op_parallelism_threads(num_intra)
        tf.config.threading.set_inter_op_parallelism_threads(2)

    seed = config["seed"]
    if seed is not None:
        np.random.seed(seed)
        tf.random.set_seed(seed)

    load_config(config)

    input_shape, output_shape = setup_data(config)

    search_space = setup_search_space(config, input_shape, output_shape, seed=seed)

    model_created = False
    try:
        model = search_space.create_model()
        model_created = True
    except:
        logger.info("Error: Model creation failed...")
        logger.info(traceback.format_exc())

    if model_created:

        # Setup callbacks
        callbacks = []
        cb_requires_valid = False  # Callbacks requires validation data
        callbacks_config = config["hyperparameters"].get("callbacks")
        if callbacks_config is not None:
            for cb_name, cb_conf in callbacks_config.items():
                if cb_name in default_callbacks_config:
                    default_callbacks_config[cb_name].update(cb_conf)

                    # Special dynamic parameters for callbacks
                    if cb_name == "ModelCheckpoint":
                        default_callbacks_config[cb_name]["filepath"] = saver.model_path

                    # replace patience hyperparameter
                    if "patience" in default_callbacks_config[cb_name]:
                        patience = config["hyperparameters"].get(f"patience_{cb_name}")
                        if patience is not None:
                            default_callbacks_config[cb_name]["patience"] = patience

                    # Import and create corresponding callback
                    Callback = import_callback(cb_name)
                    callbacks.append(Callback(**default_callbacks_config[cb_name]))

                    if cb_name in ["EarlyStopping"]:
                        cb_requires_valid = "val" in cb_conf["monitor"].split("_")
                else:
                    logger.error(f"'{cb_name}' is not an accepted callback!")

        trainer = TrainerTrainValid(config=config, model=model)
        trainer.callbacks.extend(callbacks)

        last_only, with_pred = preproc_trainer(config)
        last_only = last_only and not cb_requires_valid

        history = trainer.train(with_pred=with_pred, last_only=last_only)

        # save history
        saver.write_history(history)

        result = compute_objective(config["objective"], history)
    else:
        # penalising actions if model cannot be created
        logger.info("Model could not be created returning -Inf!")
        result = -float("inf")

    if np.isnan(result):
        logger.info("Computed objective is NaN returning -Inf instead!")
        result = -float("inf")

    return result<|MERGE_RESOLUTION|>--- conflicted
+++ resolved
@@ -21,7 +21,6 @@
 logger = util.conf_logger("deephyper.search.nas.run")
 
 
-<<<<<<< HEAD
 def run(config):
 
     tf.keras.backend.clear_session()
@@ -42,9 +41,6 @@
         # Invalid device or cannot modify virtual devices once initialized.
         logger.info("error memory growth for GPU device")
 
-=======
-def run(config: dict) -> float:
->>>>>>> 6d1b6ab1
     # Threading configuration
     if len(physical_devices) == 0 and os.environ.get("OMP_NUM_THREADS", None) is not None:
         logger.info(f"OMP_NUM_THREADS is {os.environ.get('OMP_NUM_THREADS')}")
