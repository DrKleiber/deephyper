import abc
import copy
import json
import os
import statistics as stat
import tempfile
from functools import partial, reduce
from itertools import compress

import numpy as np
import pandas as pd
import streamlit as st
import tree
from matplotlib import pyplot as plt
from numpy.core.numeric import NaN
from tinydb import Query, TinyDB


class View(abc.ABC):
    @abc.abstractmethod
    def show(self):
        ...


class Dashboard(View):
    def show(self):

        st.title("DeepHyper Dashboard")

        source_selection = SourceSelection()
        with st.sidebar.expander("File Selection"):
            source_selection.show()

        if source_selection.uploaded_file is not None:
            file_extension = source_selection.uploaded_file.name.split(".")[-1]

            views = {"csv": CSVView, "json": JsonView}

            def default(_):
                return st.sidebar.warning(
                    f"File should either be a `csv` or a `json`, not '{file_extension}'."
                )

            views.get(file_extension, default)(source_selection.uploaded_file).show()

            source_selection.uploaded_file.close()


class SourceSelection(View):
    def __init__(self) -> None:
        super().__init__()
        self.upload_type = None
        self.uploaded_file = None

    def show(self):
        st.markdown("The file should be a `csv` or a `json`.")
        self.upload_type = st.radio(
            "Selection Type:", ("Upload a Local File", "Enter a File Path")
        )

        if self.upload_type == "Upload a Local File":
            self.uploaded_file = st.file_uploader("")
        else:
            path = st.text_input("Enter the file path")
            if path is not None and len(path) > 0:
                if not (os.path.exists(path)):
                    st.warning("File not found!")
                else:
                    self.uploaded_file = open(path, "r")
            else:
                self.uploaded_file = None


#! could be improved
class CSVView(View):
    ...


class JsonView(View):
    def __init__(self, file) -> None:
        super().__init__()

        # TODO: improve this code
        temp_file = tempfile.NamedTemporaryFile(mode="w+")
        json.dump(json.load(file), temp_file)
        temp_file.read()
        self.db = TinyDB(temp_file.name)

    def show(self):
        db_selection = DatabaseSelection(self.db)
        with st.sidebar.expander("Select benchmark criterias"):
            db_selection.show()

        views = {
            "Profile": ProfileView,
            "Search": SearchView,
            "PercUtil": PercUtilView,
            "Table": TableView,
            "Compare": ComparatorView,
        }
        view_selection = ViewSelection(db_selection.data, views)
        with st.sidebar.expander("Select views to display"):
            view_selection.show()
        for view in view_selection.selected_views:
            with st.container():
                view.show()


#! doesn't work if what is a leaf in a dict is not in another
def _merge_dict_in(synthesis, not_criterias, to_merge):
    def _add_entry(synthesis, not_criterias, path, val):
        path = list(path)
        if path:
            if path not in not_criterias:
                item = reduce(lambda d, key: d[key], path[:-1], synthesis)
                key = path[-1]
                if isinstance(val, dict):
                    if key not in item.keys():
                        item[key] = {}
                else:
                    if key not in item.keys():
                        item[key] = [val]
                    elif val not in item[key]:
                        item[key].append(val)
            else:
                return 0

    tree.traverse_with_path(partial(_add_entry, synthesis, not_criterias), to_merge)


# more secure version but lack the data organization the one above returns
def _merge_adresses_in(synthesis, not_criterias, to_merge):
    def _add_entry(synthesis, not_criterias, path, val):
        if list(path) not in not_criterias:
            if synthesis and path in tuple(zip(*synthesis))[0]:
                i = tuple(zip(*synthesis))[0].index(path)
                if val not in synthesis[i][1]:
                    synthesis[i][1].append(val)
            else:
                synthesis.append((path, [val]))

    tree.map_structure_with_path(
        partial(_add_entry, synthesis, not_criterias), to_merge
    )


class DatabaseSelection(View):
    def __init__(self, db) -> None:
        super().__init__()
        self.db = db
        self.data = []

    def _select_choices(self, criterias):
        def _add_choice(choices, path, val):
            path = list(path)
            if path:
                key = path[-1]
                if isinstance(val, dict):
                    if len(path) == 1:
                        st.markdown("------")
                    h = len(path) + 1 if len(path) < 6 else 6
                    st.markdown(f"{(h)*'#'} {key} :")
                elif isinstance(val, list):
                    val.sort()
                    if len(val) == 1:
                        default = val
                    else:
                        default = None
                    choice = st.multiselect(label=key, options=val, default=default)
                    choices.append((path, choice))
                else:
                    return 0

        choices = []
        tree.traverse_with_path(partial(_add_choice, choices), criterias)
        return choices

    def _generate_query(self, choices):
        query = Query().noop()
        for path, val in choices:
            item = reduce(lambda q, key: q[key], path, Query())
            if len(val) != 0:
                test = item.one_of(val)
            else:
                test = Query().noop()
            query = (~(item.exists()) | test) & query
        return query

    def show(self):
        # Get the selectable caracteristics from the database
        headers = list(map(lambda x: dict(x), self.db.all()))
        criterias = {}
        not_criterias = [
            ["summary", "description"],
            ["summary", "date"],
            ["parameters", "random_state"],
            ["results"],
        ]
        list(map(partial(_merge_dict_in, criterias, not_criterias), headers))

        # Show the possible criterias
        with st.container():
            choices = self._select_choices(criterias)

        # Select the corresponding runs
        query = self._generate_query(choices)
        self.data = list(map(lambda x: dict(x), self.db.search(query)))
        select_size = len(self.data)
        message = "{nb} benchmark{s} found.".format(
            nb=select_size, s="s" if select_size > 1 else ""
        )
        if select_size != 0:
            st.info(message)
        else:
            st.warning(message)


class ViewSelection(View):
    def __init__(self, data, views_dict) -> None:
        super().__init__()
        self.data = data
        self.views_dict = views_dict
        self.allowed_views = {}
        self.selected_views = []

    def _filter_allowed_views(self):
        for key, view_cls in self.views_dict.items():
            view = view_cls(self.data)
            if view.allowed:
                self.allowed_views[key] = view

    def show(self):
        self._filter_allowed_views()
        selected = st.multiselect("select", self.allowed_views.keys())
        for key in selected:
            self.selected_views.append(self.allowed_views[key])


supported_outputs = [
    "search",
    "profile",
    "init_time",
    "exec_time",
    "perc_util",
    "best_obj",
]


def _filter_results(data, to_filter):
    def _retrieve_results(filtered_results, path, val):
        if path:
            key = path[-1]
            if key in to_filter:
                filtered_results[key] = val
            if key in supported_outputs:
                return 0

    def _filter(run):
        filtered_results = {}
        tree.traverse_with_path(
            partial(_retrieve_results, filtered_results), run["results"]
        )
        run["results"] = filtered_results

    list(map(_filter, data))
    to_del = []
    for idx, run in enumerate(data):
        if not run["results"]:
            to_del.append(idx)
    for idx in reversed(to_del):
        del data[idx]
    return data


class GroupIdenticalResults(View):
    def __init__(self, data, key) -> None:
        self.data = copy.deepcopy(data)
        self.key = key

    def _sort_run(self, headers, results_list, data):
        header = data
        results = header.pop("results")
        header["summary"].pop("date")
        header["summary"].pop("description")
        if "random_state" in header["parameters"]:
            header["parameters"].pop("random_state")
        if header in headers:
            idx = headers.index(header)
            grouped_results = results_list[idx]
            for key in grouped_results.keys():
                grouped_results[key].append(results[key])
        else:
            grouped_results = {}
            for key, val in results.items():
                grouped_results[key] = [val]
            headers.append(header)
            results_list.append(grouped_results)

    def show(self):
        if st.checkbox(
            "Group identical runs together",
            True,
            key=f"Group identical runs together {self.key}",
        ):
            headers = []
            results_list = []
            list(map(partial(self._sort_run, headers, results_list), self.data))
            self.data = list(
                map(lambda h, r: {**h, "results": r}, headers, results_list)
            )
        else:
            for d in self.data:
                for key, val in d["results"].items():
                    d["results"][key] = [val]


class RunHeaderView(View):
    def __init__(self, header) -> None:
        self.header = header

    def _show_header_element(self, path, val):
        path = list(path)
        if path:
            key = path[-1]
            if isinstance(val, dict):
                if len(path) == 1:
                    st.markdown("------")
                h = len(path) + 1 if len(path) < 6 else 6
                st.markdown(f"{(h)*'#'} {key} :")
            else:
                st.markdown(f"**{key}:** {val}")

    def show(self):
        tree.traverse_with_path(partial(self._show_header_element), self.header)


def _get_diff(synthesis):
    diff = []
    tree.traverse_with_path(
        lambda path, val: diff.append(list(path)) and 0
        if isinstance(val, list) and len(val) > 1
        else None,
        synthesis,
    )
    return diff


def _get_names(headers, diff):
    names = []
    unnamed = 0
    for header in headers:
        name = []
        for path in diff:
            try:
                val = reduce(dict.get, path, header)
                if isinstance(val, str):
                    name.append(val)
                else:
                    name.append(f"{path[-1]}: {val}")
            except:
                pass
        if name:
            names.append(" - ".join(name))
        else:
            unnamed += 1
            names.append(f"config {unnamed}")
    return names


class ConfigurationsSelection(View):
    def __init__(self, data, key) -> None:
        self.key = key
        self.data = copy.deepcopy(data)
        self.headers = copy.deepcopy(data)
        list(map(lambda d: d.pop("results"), self.headers))
        synthesis = {}
        list(map(partial(_merge_dict_in, synthesis, []), self.headers))
        diff = _get_diff(synthesis)
        self.config_names = _get_names(self.headers, diff)

    def show(self):
        new_names = []
        to_keep = []
        with st.expander("Configurations list"):
            for name in self.config_names:
                new_name = st.text_input("", name, key=f"{name} {self.key}")
                new_names.append(new_name)
                to_keep.append(
                    st.checkbox(f"Show", True, key=f"Show {name} {self.key}")
                )
        self.data = list(compress(self.data, to_keep))
        self.config_names = list(compress(new_names, to_keep))
        self.headers = copy.deepcopy(self.data)
        list(map(lambda d: d.pop("results"), self.headers))
        for idx, header in enumerate(self.headers):
            header_view = RunHeaderView(header)
            with st.expander(self.config_names[idx]):
                header_view.show()


def _apply_checkup(checkup, v):
    idx, results = v
    for key, val in results.items():
        verif_result = list(map(partial(checkup, key, idx), val))
        results[key] = verif_result
    return results


def _apply_aggregation(preprocess, aggregate, results):
    for key, val in results.items():
        clean_result = list(map(preprocess, val))
        aggr_result = aggregate(clean_result)
        results[key] = aggr_result
    return results


def _regroup_results(res_list, displayable):
    def _add_res(store, v):
        i, results = v
        for key, value in results.items():
            store[key]["values"].append(value)
            store[key]["ids"].append(i)

    regrouped = dict.fromkeys(displayable)
    for key in regrouped.keys():
        regrouped[key] = {"values": [], "ids": []}
    list(map(partial(_add_res, regrouped), enumerate(res_list)))
    return regrouped


def _display_results(display, results, names, colors):
    for key, data in results.items():
        values = data["values"]
        ids = data["ids"]
        if values:
            display(key, values, ids, names, colors)


class AnalysisView(View):
    def __init__(self, data):
        self.data = []
        self.title = ""

    @property
    def allowed(self) -> bool:
        return bool(self.data)

    @abc.abstractmethod
    def _checkup(self, key, idx, val):
        ...

    def _show_menu(self):
        pass

    def _preprocess(self, val):
        return val

    @abc.abstractmethod
    def _aggregate(self, val_list):
        ...

    @abc.abstractmethod
    def _display(self, results, names, colors):
        ...

    def prepare(self, res_list):
        # data checkup
        res_list = list(
            map(partial(_apply_checkup, self._checkup), enumerate(res_list))
        )
        # show dispayers menus
        self._show_menu()
        # apply preprocessings & aggregation
        res_list = list(
            map(
                partial(_apply_aggregation, self._preprocess, self._aggregate), res_list
            )
        )
        # regroup everything together
        results = _regroup_results(res_list, self.supported_outputs)
        return results

    def show(self):
        st_display = st.container()
        st_display.header(self.title)
        st_configs = st.container()
        menu = st.sidebar.expander(self.title)
        group_identical_res = GroupIdenticalResults(self.data, self.title)
        with menu:
            group_identical_res.show()
            show_config_list = st.checkbox(
                "Show configurations list",
                False,
                key=f"Show configurations list {self.title}",
            )
        config_select = ConfigurationsSelection(group_identical_res.data, self.title)
        if show_config_list:
            with st_configs:
                config_select.show()
        res_list = list(
            map(lambda d: d.pop("results"), copy.deepcopy(config_select.data))
        )
        names = config_select.config_names
        colors = plt.get_cmap("gnuplot")(np.linspace(0.1, 0.80, len(names)))
        with menu:
            results = self.prepare(res_list)
        with st_display:
            self._display(results, names, colors)


class SingleGraphView(AnalysisView):
    @abc.abstractmethod
    def _plot(self, key, values, ids, names, colors):
        ...

    def _display(self, results, names, colors):
        _display_results(self._plot, results, names, colors)


class ProfileView(SingleGraphView):
    def __init__(self, data):
        self.title = "Profile"
        self.supported_outputs = ["profile"]
        self.data = _filter_results(copy.deepcopy(data), self.supported_outputs)
        self.warnings = []
        self._duration = -1

    def _checkup(self, key, idx, val):
        if "n_jobs_running" not in val.keys() or "timestamp" not in val.keys():
            self._warnings.append(
                f"config {idx+1} : a run is missing 'n_jobs_running' or 'timestamp' in profile."
            )
            val = None
        else:
            duration = float(val["timestamp"][-1] - val["timestamp"][0])
            self._duration = max(duration, self._duration)
        return val

    def _show_menu(self):
        self._roll_val = int(
            st.slider(
                "Roll value (in s.)", 0.1, self._duration / 10, self._duration / 5
            )
            * 10
        )
        self._t0, self._t_max = st.slider(
            "Time Range",
            min_value=float(0),
            max_value=self._duration,
            value=(float(0), self._duration),
        )

    def _preprocess(self, val):
        if val is not None:
            profile = pd.DataFrame(
                {"n_jobs_running": val["n_jobs_running"]}, index=val["timestamp"]
            )
            profile.index -= profile.index[0]
            profile = profile[
                (profile.index >= self._t0) & (profile.index <= self._t_max)
            ]
            new_base = np.arange(0, profile.index[-1], 0.1)
            profile = (
                profile.reindex(profile.index.union(new_base))
                .interpolate("values")
                .loc[new_base]
            )
            profile = profile.rolling(self._roll_val).mean()
        else:
            profile = pd.DataFrame({"n_jobs_running": [0]}, index=[0])
        return profile

    def _aggregate(self, val_list):
        df_concat = pd.concat(val_list)
        by_row_index = df_concat.groupby(df_concat.index)
        df_mean = by_row_index.mean()
        df_max = by_row_index.max()
        df_min = by_row_index.min()
        df_std = by_row_index.std()
        return (df_mean, df_max, df_min, df_std)

    def _plot(self, key, values, ids, names, colors):
        fig = plt.figure()
        for i, df in zip(ids, values):
            if df is not None:
                df_mean, df_max, df_min, df_std = df
                plt.plot(df_mean, label=names[i], color=colors[i])
                plt.fill_between(
                    df_mean.index,
                    df_min.n_jobs_running,
                    df_max.n_jobs_running,
                    alpha=0.2,
                    color=colors[i],
                )
        plt.grid()
        plt.xlabel("Time (sec.)")
        plt.ylabel("Number of Used Workers")
        plt.legend()
        plt.tight_layout()
        st.pyplot(fig)


class SearchView(SingleGraphView):
    def __init__(self, data):
        self.title = "Search"
        self.supported_outputs = ["search"]
        self.data = _filter_results(copy.deepcopy(data), self.supported_outputs)
        self.warnings = []
        self._iterations = -1
        self._obj_min, self._obj_max = float("inf"), float("-inf")

    def _checkup(self, key, idx, val):
        if "objective" not in val.keys():
            self.warnings.append(
                f"config {idx+1} : a run is missing 'objective' in search."
            )
            val = None
        else:
            iterations = len(val["objective"])
            obj_min, obj_max = min(val["objective"]), max(val["objective"])
            self._iterations = max(iterations, self._iterations)
            self._obj_min, self._obj_max = min(obj_min, self._obj_min), max(
                obj_max, self._obj_max
            )
        return val

    def _show_menu(self):
        self._obj_min, self._obj_max = st.slider(
            "Objective Range",
            min_value=self._obj_min,
            max_value=self._obj_max,
            value=(self._obj_min, self._obj_max),
        )
        self._it_min, self._it_max = st.slider(
            "Iteration Range",
            min_value=0,
            max_value=self._iterations,
            value=(0, self._iterations),
        )

    def _preprocess(self, val):
        def to_max(l):
            r = [l[0]]
            for e in l[1:]:
                r.append(max(r[-1], e))
            return r

        if val is not None:
            objective = val["objective"]
            search = pd.DataFrame({"objective": to_max(objective)})
            search = search[
                (search.index >= self._it_min) & (search.index <= self._it_max)
            ]
        else:
            search = pd.DataFrame()
        return search

    def _aggregate(self, val_list):
        df_concat = pd.concat(val_list)
        by_row_index = df_concat.groupby(df_concat.index)
        df_mean = by_row_index.mean()
        df_max = by_row_index.max()
        df_min = by_row_index.min()
        df_std = by_row_index.std()
        return (df_mean, df_max, df_min, df_std)

    def _plot(self, key, values, ids, names, colors):
        fig = plt.figure()
        for i, df in zip(ids, values):
            if df is not None:
                df_mean, df_max, df_min, df_std = df
                plt.plot(df_mean, label=names[i], color=colors[i])
                plt.fill_between(
                    df_mean.index,
                    df_min.objective,
                    df_max.objective,
                    alpha=0.2,
                    color=colors[i],
                )
        plt.xlabel("Iteration")
        plt.ylabel("Objective")
        plt.grid()
        plt.legend()
        plt.tight_layout()
        st.pyplot(fig)


class PercUtilView(SingleGraphView):
    def __init__(self, data):
        self.title = "PercUtil"
        self.supported_outputs = ["perc_util"]
        self.data = _filter_results(copy.deepcopy(data), self.supported_outputs)
        self.warnings = []

    def _checkup(self, key, idx, val):
        self._called = True
        if type(val) not in [int, float]:
            self.warnings.append(f"config {idx+1}: 'perc_util' is not numerical.")
            val = 0
        return val

    def _aggregate(self, val_list):
        avrg = stat.mean(val_list)
        try:
            std = stat.stdev(val_list)
        except:
            std = 0
        return (avrg, std)

    def _plot(self, key, values, ids, names, colors):
        fig = plt.figure()
        for i, val in zip(ids, values):
            avrg, std = val
            avrg *= 100
            std *= 100
            err_color = colors[i].copy()
            color = colors[i]
            color[-1] = 0.7
            text_color = "white" if color[:-1].sum() < 1.5 else "0.2"
            plt.barh(names[i], avrg, xerr=std, color=color, ecolor=err_color)
            plt.barh(names[i], 100 - avrg, left=avrg, color="lightgrey")
            plt.text(
                avrg / 2,
                i,
                f"{round(avrg, 2)}%\nUsed",
                ha="center",
                va="center",
                color=text_color,
            )
            plt.text(
                avrg / 2 + 50,
                i,
                f"{round(100-avrg, 2)}%\nUnused",
                ha="center",
                va="center",
                color="0.2",
            )
        plt.xlabel("Percentage")
        plt.tight_layout()
        st.pyplot(fig)


class TableView(AnalysisView):
    def __init__(self, data):
        self.title = "Table"
        self.supported_outputs = ["best_obj", "init_time", "exec_time", "perc_util"]
        self.data = _filter_results(copy.deepcopy(data), self.supported_outputs)
        self.warnings = []

    def _checkup(self, key, idx, val):
        self._called = True
        if type(val) not in [int, float]:
            self.warnings.append(f"config {idx+1}: '{key}' is not numerical.")
            val = 0
        return val

    def _show_menu(self):
        aggregators = {
            "mean": stat.mean,
            "median": stat.median,
            "std": stat.stdev,
            "max": max,
            "min": min,
        }
        aggregator_choice = st.radio(
            "What value should be computed over the same config ?",
            aggregators.keys(),
            key=f"What value should be computed over the same config ? Table",
        )
        self.aggregator = aggregators.get(aggregator_choice, stat.mean)

    def _aggregate(self, val_list):
        if self.aggregator == stat.stdev:
            try:
                avrg = self.aggregator(val_list)
            except:
                avrg = 0
        else:
            avrg = self.aggregator(val_list)
        return round(avrg, 2)

    def _display(self, results, names, colors):
        df = pd.DataFrame(results, index=names)
        for key, data in results.items():
            values = data["values"]
            ids = data["ids"]
            if values:
                df[key] = NaN
                for i, val in zip(ids, values):
                    df[key][i] = val
        st.dataframe(df)


def _keys_in_nested_dict(keys, nested_dict):
    def _nested_dict_of_key(d, key):
        if key in d.keys():
            return d[key]

    all_correct = True
    for key in keys:
        all_correct = all_correct and (
            reduce(_nested_dict_of_key, key, nested_dict) is not None
        )
    return all_correct


class ComparatorView(AnalysisView):
    def __init__(self, data):
        self.title = "Compare"
        self.supported_outputs = ["best_obj", "init_time", "exec_time", "perc_util"]
        self.data = _filter_results(copy.deepcopy(data), self.supported_outputs)
        self.warnings = []

    @property
    def allowed(self) -> bool:
        synthesis = {}
        headers = copy.deepcopy(self.data)
        list(map(lambda d: d.pop("results"), headers))
        list(map(partial(_merge_dict_in, synthesis, []), headers))
        diff = _get_diff(synthesis)
        return self.data and diff

    def _choose_param(self, diff):
        choices = list(map(lambda d: "/".join(d), diff))
        choice = st.selectbox("Choose the parameter on which compare the runs", choices)
        idx = choices.index(choice)
        return diff[idx]

    def _sort_run(self, param_path, headers, results_list, data):
        header = data
        results = header.pop("results")
        item = reduce(dict.get, param_path[:-1], header)
        param_val = item.pop(param_path[-1])
        if header in headers:
            idx = headers.index(header)
            grouped_results = results_list[idx]
            for key in grouped_results.keys():
                grouped_results[key]["values"].append(results[key])
                grouped_results[key]["param_ids"].append(param_val)
        else:
            grouped_results = {}
            for key, val in results.items():
                grouped_results[key] = {"values": [val], "param_ids": [param_val]}
            headers.append(header)
            results_list.append(grouped_results)

    def _regroup_for_comparison(self, res_list, displayable):
        def _add_res(store, v):
            i, results = v
            for key, data in results.items():
                store[key]["values"].append(data["values"])
                store[key]["param_ids"].append(data["param_ids"])
                store[key]["ids"].append(i)

        regrouped = dict.fromkeys(displayable)
        for key in regrouped.keys():
            regrouped[key] = {"values": [], "param_ids": [], "ids": []}
        list(map(partial(_add_res, regrouped), enumerate(res_list)))
        return regrouped

    def _checkup(self, key, idx, val):
        return val

    def _show_menu(self):
        pass

    def _aggregate(self, val_list):
        return stat.mean(val_list)

    def _display_results(self, results, names, colors):
        for key, data in results.items():
            values = data["values"]
            param_values = data["param_ids"]
            ids = data["ids"]
            if values:
                self._display(key, values, param_values, ids, names, colors)

    def _display(self, key, values, param_values, ids, names, colors):
        fig = plt.figure()
        for idx in ids:
<<<<<<< HEAD
            plt.plot(
                param_values[idx],
                values[idx],
=======
            x = param_values[idx]
            y = values[idx]
            x, y = zip(*sorted(zip(x,y)))
            plt.plot(
                x,
                y,
>>>>>>> b077d10e
                label=names[idx],
                color=colors[idx],
                marker="o",
            )
        plt.xlabel(self.param_name)
        plt.ylabel(key)
        plt.grid()
        plt.legend()
        plt.tight_layout()
        st.pyplot(fig)

    def show(self):
        st_display = st.container()
        st_display.header(self.title)
        st_configs = st.container()
        menu = st.sidebar.expander(self.title)
        # group identicals
        group_identical_res = GroupIdenticalResults(self.data, self.title)
        with menu:
            group_identical_res.show()
        # get the differences on which obtain the parameter
        synthesis = {}
        headers = group_identical_res.data
        res_list = list(map(lambda d: d.pop("results"), headers))
        list(map(partial(_merge_dict_in, synthesis, []), headers))
        diff = _get_diff(synthesis)
        # choose a param on which do the comparison
        with menu:
            comp_param = self._choose_param(diff)
            self.param_name = "/".join(comp_param)
        # filter those who have it
        to_keep = list(
            map(partial(_keys_in_nested_dict, [comp_param]), group_identical_res.data)
        )
        headers = list(compress(headers, to_keep))
        res_list = list(compress(res_list, to_keep))
        # preprocess everything
        res_list = list(
            map(partial(_apply_checkup, self._checkup), enumerate(res_list))
        )
        # show dispayers menus
        self._show_menu()
        # apply preprocessings & aggregation
        res_list = list(
            map(
                partial(_apply_aggregation, self._preprocess, self._aggregate), res_list
            )
        )
        # fuse according to parameter
        self.data = list(map(lambda h, r: {**h, "results": r}, headers, res_list))
        headers = []
        res_list = []
        list(map(partial(self._sort_run, comp_param, headers, res_list), self.data))
        self.data = list(map(lambda h, r: {**h, "results": r}, headers, res_list))
        # select_config_view
        with menu:
            show_config_list = st.checkbox(
                "Show configurations list",
                False,
                key=f"Show configurations list {self.title}",
            )
        config_select = ConfigurationsSelection(self.data, self.title)
        if show_config_list:
            with st_configs:
                config_select.show()
        res_list = list(
            map(lambda d: d.pop("results"), copy.deepcopy(config_select.data))
        )
        names = config_select.config_names
        colors = plt.get_cmap("gnuplot")(np.linspace(0.1, 0.80, len(names)))
        # fuse the remaining
        results = self._regroup_for_comparison(res_list, self.supported_outputs)
        # display
        with st_display:
            self._display_results(results, names, colors)


def main():

    dashboard = Dashboard()
    dashboard.show()


if __name__ == "__main__":
    main()<|MERGE_RESOLUTION|>--- conflicted
+++ resolved
@@ -878,18 +878,12 @@
     def _display(self, key, values, param_values, ids, names, colors):
         fig = plt.figure()
         for idx in ids:
-<<<<<<< HEAD
-            plt.plot(
-                param_values[idx],
-                values[idx],
-=======
             x = param_values[idx]
             y = values[idx]
             x, y = zip(*sorted(zip(x,y)))
             plt.plot(
                 x,
                 y,
->>>>>>> b077d10e
                 label=names[idx],
                 color=colors[idx],
                 marker="o",
