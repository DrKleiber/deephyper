<<<<<<< HEAD
import streamlit as st
import pandas as pd
import matplotlib.pyplot as plt
from tinydb import TinyDB, Query
import json
import tempfile
import numpy as np
=======
import json
import tempfile
>>>>>>> 667d597c

import matplotlib.pyplot as plt
import numpy as np
import pandas as pd
import streamlit as st
from deephyper.core.analytics.dashboard._pyplot import plot_single_line
from deephyper.core.analytics.dashboard._results_processors import (
    DefaultProcessor, PercUtilProcessor, ProfileProcessor, SearchProcessor)
from tinydb import Query, TinyDB


def _worker_utilization(profile, num_workers):
    # compute worker utilization
    t0 = profile.iloc[0].timestamp
    t_max = profile.iloc[-1].timestamp
    T_max = (t_max - t0) * num_workers

    cum = 0
    for i in range(len(profile.timestamp) - 1):
        cum += (
            profile.timestamp.iloc[i + 1] - profile.timestamp.iloc[i]
        ) * profile.n_jobs_running.iloc[i]
    perc_util = cum / T_max

    return perc_util * 100


def _files_selection(uploaded_file):
    # Can be used wherever a "file-like" object is accepted:
    df = pd.read_csv(uploaded_file, index_col=0)

    # assuming it's a search csv
    if (
        "objective" in df.columns
        and "elapsed_sec" in df.columns
        and "duration" in df.columns
        and "id" in df.columns
    ):
        df["iteration"] = df.index

        st.header("Line Plot")
        st.sidebar.header("Line Plot")
        line_plot_option_x = st.sidebar.selectbox(
            "Choose the X-axis",
            tuple(df.columns),
            index=list(df.columns).index("iteration"),
        )
        line_plot_option_y = st.sidebar.selectbox(
            "Choose the Y-axis",
            tuple(df.columns),
            index=list(df.columns).index("objective"),
        )

        plot_single_line(df, line_plot_option_x, line_plot_option_y)

    # assuming it is a profile csv
    elif "timestamp" in df.columns and "n_jobs_running" in df.columns:
        st.header("Worker Utilization")
        num_workers = st.number_input(
            "Number of Workers", value=df.n_jobs_running.max()
        )

        perc_ut = _worker_utilization(df, num_workers)

        fig = plt.figure()
        plt.pie(
            [perc_ut, 100 - perc_ut],
            explode=(0.1, 0),
            labels=["Used", "Not Used"],
            autopct="%1.1f%%",
            shadow=True,
            startangle=90,
        )
        st.pyplot(fig)
        plt.close()

        t0 = df.iloc[0].timestamp
        df["timestamp"] = df.timestamp - t0

        t0 = float(df.iloc[0].timestamp)
        t_max = float(df.iloc[-1].timestamp)

        t0, t_max = st.slider(
            "Time Range", min_value=t0, max_value=t_max, value=(t0, t_max)
        )

        df = df[(df.timestamp >= t0) & (df.timestamp <= t_max)]
        fig = plt.figure()
        plt.step(df.timestamp, df.n_jobs_running, where="post")
        plt.xlabel("Time (sec.)")
        plt.ylabel("Number of Used Workers")
        st.pyplot(fig)
        plt.close()

    else:
        st.write("Sorry but this type of CSV is not supported!")


def _database_selection(uploaded_file):
    temp_db = tempfile.NamedTemporaryFile(mode="w+")
    json.dump(json.load(uploaded_file), temp_db)
    temp_db.read()
    db = TinyDB(temp_db.name)

    # Get the selectable caracteristics from the database
    selection = db.all()
    criterias = {}
    not_criterias = ["description", "results", "date"]
    for select in selection:
        criterias = _get_criterias(select, criterias, not_criterias)

    # Show the possible criterias
    with st.sidebar.expander("Select benchmark criterias :"):
        choices = _select_choices(criterias, 1)

    # Select the corresponding runs
    query = _generate_query(choices, Query())
    selection = db.search(query)
    select_size = len(selection)
    if select_size != 0:
        st.sidebar.info("{nb} benchmark{s} found.".format(
            nb=select_size, s='s' if select_size > 1 else ''))

    group = st.sidebar.checkbox(
        "Group identical runs in the same config", True)
    # Sort the selection and bring together identical runs
    configurations, bench_per_conf, results_list = _regroup_identicals(
        selection, group)

    # Show configurations info
    if len(configurations) == 0:
        st.warning("0 benchmark found.")
    else:
        st.header("Selected configurations")
    colors = plt.get_cmap('gnuplot')(
        np.linspace(0.1, 0.80, len(configurations)))
    for i in range(len(configurations)):
        with st.expander(f"Configuration {i+1}"):
            st.info(f"Number of benchmarks comprised : {bench_per_conf[i]}")
            _show_bench_info(configurations[i], 1, colors[i])

    # Process the results
    menu = st.sidebar.expander("Display Parameters :")
    results_processors = {
        "profile": ProfileProcessor(menu),
        "search": SearchProcessor(),
        "perc_util": PercUtilProcessor()
    }
    default_processor = DefaultProcessor(menu)

    for idx, results in enumerate(results_list):
        for key, val_list in results.items():
            processor = results_processors.get(key, default_processor)

            # Preprocess the results
            new_val_list = []
            for val in val_list:
                val = processor.verify(idx, key, val)
                new_val = processor.preprocess(val)
                new_val_list.append(new_val)

            # Fuse the results of each configuration
            fused_val = processor.fuse(new_val_list)
            results[key] = fused_val

    # Rearrange to regroup common results together
    report = _regroup_results(results_list)

    # Show the results
    if len(configurations) != 0:
        st.header("Results")

    raw_data = {}
    for key, val_list in report.items():
        processor = results_processors.get(key, default_processor)
        display = processor.display(st, key, val_list, colors)
        if not display:
            raw_data[key] = val_list
    default_processor.display_raw(st, raw_data)


def _get_criterias(data, old_criterias, not_criterias):
    criterias = old_criterias.copy()
    for key, val in data.items():
        if key not in not_criterias:
            if type(val) == list:
                val = tuple(val)
            if key not in old_criterias:
                if type(val) == dict:
                    criterias[key] = {}
                else:
                    criterias[key] = {val}
            if type(val) == dict:
                criterias[key] = _get_criterias(
                    data[key], criterias[key], not_criterias)
            else:
                criterias[key].add(val)
    return criterias


def _select_choices(criterias, depth):
    choices = {}
    for key, val in criterias.items():
        if type(val) == dict:
            if depth == 1:
                st.markdown("------")
            h = depth+1 if depth < 6 else 6
            st.markdown(f"{(h)*'#'} {key} :")
            choices[key] = _select_choices(criterias[key], depth+1)
        else:
            if len(val) == 1:
                choice = list(val)
                st.markdown(f"{key} : {choice[0]}")
            else:
                choice = st.multiselect(
                    label=key,
                    options=val
                )
            if len(choice) != 0 and type(choice[0]) == tuple:
                choice = list(map(lambda x: list(x), choice))
            choices[key] = choice
    return choices


def _generate_query(choices, query):
    sentence = query.noop()
    for key, val in choices.items():
        if type(val) == dict:
            test = _generate_query(choices[key], query[key])
        elif len(val) != 0:
            test = query[key].one_of(val)
        else:
            test = query.noop()
        sentence = (~ (query[key].exists()) | test) & sentence
    return sentence

<<<<<<< HEAD
def _database_selection():
    uploaded_file = st.sidebar.file_uploader("Choose a Database file")
=======

def _show_bench_info(configuration, depth, c):
    for key, val in configuration.items():
        h = depth+2 if depth < 4 else 6
        if type(val) == dict:
            if depth == 1:
                st.markdown("------")
                color = f"rgb({c[0]*255}, {c[1]*255}, {c[2]*255})"
                st.markdown(
                    f"<h3 style='color:{color}'>{key} :</h3>", unsafe_allow_html=True)
            else:
                st.markdown(f"{h*'#'} {key}:")
            _show_bench_info(configuration[key], depth+1, c)
        else:
            st.markdown(f"**{key}:** {val}")


def _regroup_identicals(select, group):
    selection = select.copy()

    def _cleanup_info(info):
        try:
            info["summary"].pop("date")
        except:
            pass

    configurations = []
    bench_per_conf = []
    results_list = []
    for s in selection:
        results = s.pop("results")
        _cleanup_info(s)
        if s in configurations and group:
            index = configurations.index(s)
            bench_per_conf[index] += 1
            for key, val in results.items():
                results_list[index][key].append(val)
        else:
            configurations.append(s)
            bench_per_conf.append(1)
            for key, val in results.items():
                results[key] = [val]
            results_list.append(results)
    return configurations, bench_per_conf, results_list


def _regroup_results(results_list):
    report = {}
    for results in results_list:
        for key in report.keys():
            if key in results.keys():
                report[key].append(results[key])
            else:
                report[key].append(None)
        for key, val in results.items():
            if key not in report.keys():
                report[key] = [val]
    return report
>>>>>>> 667d597c

    if uploaded_file is not None:
        temp_db = tempfile.NamedTemporaryFile(mode="r+")
        json.dump(json.load(uploaded_file), temp_db)
        temp_db.read()
        db = TinyDB(temp_db.name)

        # Get the selectable caracteristics from the database
        selection = db.all()
        criterias = {}
        not_criterias = ["description", "results"]
        for select in selection:
            _get_criterias(select, criterias, not_criterias)

        # Show the possible criterias
        choices = {}
        with st.sidebar.expander("Select benchmark criterias :"):
            _select_choices(criterias, choices, 1)

        # Select the corresponding runs
        run = Query()
        run = _generate_query(choices, run)
        selection = db.search(run)
        select_size = len(selection)
        if select_size == 0:
            st.sidebar.warning("0 benchmark found.")
        else:
            st.sidebar.info("{nb} benchmark{s} found.".format(nb=select_size, s='s' if select_size > 1 else ''))
        
        # Sort selection and bring together identical runs
        configurations = []
        bench_per_conf = []
        results_list = []
        _regroup_identicals(selection, configurations, bench_per_conf, results_list)

        # Show configurations info
        st.header("Selected configurations")
        for i in range(len(configurations)):
            with st.expander(f"Configuration {i+1}"):
                st.info(f"Number of benchmarks comprised : {bench_per_conf[i]}")
                _show_bench_info(configurations[i], 1)

        # Preprocess the results
        def to_max(l):
            r = [l[0]]
            for e in l[1:]:
                r.append(max(r[-1], e))
            return r

        roll_val = st.sidebar.slider('Roll value', 1, 50, 25)
        for results in results_list:
            for key, val_list in results.items():
                if key in ["profile", "search"]:
                    new_val_list = []
                    for val in val_list:
                        if key == "profile":
                            profile = pd.DataFrame({"n_jobs_running" : val["n_jobs_running"]}, index=val["timestamp"])
                            profile.index -= profile.index[0]
                            new_base = np.arange(0, val["timestamp"][-1], 0.1)
                            profile = profile.reindex(profile.index.union(new_base)).interpolate('values').loc[new_base]
                            profile = profile.rolling(roll_val).mean()
                            new_val_list.append(profile.to_dict())
                        elif key == "search":
                            objective = val["objective"]
                            search = pd.DataFrame({"objective" : to_max(objective)})
                            new_val_list.append(search.to_dict())
                    results[key] = new_val_list

        # Mean the results of each configuration
        for results in results_list:
            for key, val_list in results.items():
                if key in ["profile", "search"]:
                    df_list = list(map(lambda x: pd.DataFrame(x), val_list))
                    df_concat = pd.concat(df_list)
                    by_row_index = df_concat.groupby(df_concat.index)
                    df = by_row_index.mean()
                    results[key] = df.to_dict()
                elif type(val_list[0]) in [int, float]:
                    avrg = sum(val_list)/len(val_list)
                    results[key] = avrg
                else:
                    results.pop(key)


        # Show the results
        st.header("Results")

        for i in range(len(configurations)):
            st.subheader(f"Configuration {i+1} :")
            for key, val in results_list[i].items():
                if key in ["profile", "search"]:
                    st.markdown(f"**{key} :**")
                    fig = plt.figure()
                    df = pd.DataFrame.from_dict(val)
                    plt.plot(df)
                    st.pyplot(fig)
                else:
                    st.markdown(f"**{key} :** {val}")


def _get_criterias(data, criterias, not_criterias):
    for key, val in data.items():
        if key not in not_criterias:
            if type(val) == list:
                val = tuple(val)
            if key not in criterias:
                if type(val) == dict:
                    criterias[key] = {}
                else:
                    criterias[key] = {val}
            if type(val) == dict :
                _get_criterias(data[key], criterias[key], not_criterias)
            else:
                criterias[key].add(val)

def _select_choices(criterias, choices, depth):
    for key, val in criterias.items():
        if type(val) == dict :
            if depth == 1:
                st.markdown("------")
            h = depth+1 if depth < 6 else 6
            st.markdown(f"{(h)*'#'} {key} :")
            choices[key] = {}
            _select_choices(criterias[key], choices[key], depth+1)
        else:
            choice = st.multiselect(
                label=key,
                options=val
            )
            if len(choice) != 0 and type(choice[0]) == tuple:
                choice = list(map(lambda x: list(x), choice))
            choices[key] = choice

def _generate_query(choices, query):
    sentence = query.noop()
    for key, val in choices.items():
        if type(val) == dict :
            test = _generate_query(choices[key], query[key])
        elif len(val) != 0:
            test = query[key].one_of(val)
        else:
            test = query.noop()
        sentence = (~ (query[key].exists()) | test) & sentence
    return sentence

def _show_bench_info(configuration, depth):
    for key, val in configuration.items():
        h = depth+2 if depth < 4 else 6
        if type(val) == dict :
            if depth == 1:
                st.markdown("------")
            st.markdown(f"{h*'#'} {key}:")
            _show_bench_info(configuration[key], depth+1)
        else:
            st.markdown(f"**{key}:** {val}")

def _regroup_identicals(selection, configurations, bench_per_conf, results_list):
    def _cleanup_info(info):
        #info["summary"].pop("date")
        return 0

    for s in selection:
        results = s.pop("results")
        _cleanup_info(s)
        try:
            index = configurations.index(s)
            bench_per_conf[index] += 1
            for key, val in results.items():
                results_list[index][key].append(val)
        except:
            configurations.append(s)
            bench_per_conf.append(1)
            for key, val in results.items():
                results[key] = [val]
            results_list.append(results)

def main():
    st.title("DeepHyper Dashboard")
    st.sidebar.markdown("**Import a file**")
    upload_type = st.sidebar.radio("Upload type :", ("Import File", "Path"))

    if upload_type == "Import File":
        uploaded_file = st.sidebar.file_uploader("")
    else:
        path = st.sidebar.text_input("Enter the file path:")
        try:
            uploaded_file = open(path)
        except:
            st.sidebar.warning("No such file.")
            uploaded_file = None

    if uploaded_file is not None:
        ext = uploaded_file.name.split('.')[-1]

        boards = {
            "csv": _files_selection,
            "json": _database_selection
        }

        def default(x): return st.sidebar.warning(
            f"File should either be a csv or a json, not {ext}.")
        boards.get(ext, default)(uploaded_file)
    else:
        st.sidebar.info("Choose either a CSV or a JSON file.")


if __name__ == "__main__":
    main()<|MERGE_RESOLUTION|>--- conflicted
+++ resolved
@@ -1,4 +1,3 @@
-<<<<<<< HEAD
 import streamlit as st
 import pandas as pd
 import matplotlib.pyplot as plt
@@ -6,10 +5,6 @@
 import json
 import tempfile
 import numpy as np
-=======
-import json
-import tempfile
->>>>>>> 667d597c
 
 import matplotlib.pyplot as plt
 import numpy as np
@@ -246,10 +241,6 @@
         sentence = (~ (query[key].exists()) | test) & sentence
     return sentence
 
-<<<<<<< HEAD
-def _database_selection():
-    uploaded_file = st.sidebar.file_uploader("Choose a Database file")
-=======
 
 def _show_bench_info(configuration, depth, c):
     for key, val in configuration.items():
@@ -308,7 +299,6 @@
             if key not in report.keys():
                 report[key] = [val]
     return report
->>>>>>> 667d597c
 
     if uploaded_file is not None:
         temp_db = tempfile.NamedTemporaryFile(mode="r+")
