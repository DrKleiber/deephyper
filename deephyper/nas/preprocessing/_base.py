--- conflicted
+++ resolved
@@ -14,8 +14,6 @@
     return preprocessor
 
 
-<<<<<<< HEAD
-=======
 def minmaxscaler() -> Pipeline:
     """Standard normalization where the mean is of each row is set to zero and the standard deviation is set to one.
 
@@ -26,7 +24,6 @@
     return preprocessor
 
 
->>>>>>> 9eebb622
 def minmaxstdscaler() -> Pipeline:
     """MinMax preprocesssing followed by Standard normalization.
 
