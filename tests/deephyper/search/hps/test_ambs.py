import unittest

import ConfigSpace as cs
import numpy as np
from deephyper.evaluator import Evaluator
from deephyper.problem import HpProblem
from deephyper.search.hps import AMBS


class AMBSTest(unittest.TestCase):
    def test_random_seed(self):

        problem = HpProblem()
        problem.add_hyperparameter((0.0, 10.0), "x")

        def run(config):
            return config["x"]

        create_evaluator = lambda: Evaluator.create(run, method="serial")

        search = AMBS(
            problem, create_evaluator(), random_state=42, surrogate_model="DUMMY"
        )

        res1 = search.search(max_evals=4)
        res1_array = res1[["x"]].to_numpy()

        search = AMBS(
            problem, create_evaluator(), random_state=42, surrogate_model="DUMMY"
        )
        res2 = search.search(max_evals=4)
        res2_array = res2[["x"]].to_numpy()

        assert np.array_equal(res1_array, res2_array)

    def test_sample_types(self):

        problem = HpProblem()
        problem.add_hyperparameter((0, 10), "x_int")
        problem.add_hyperparameter((0.0, 10.0), "x_float")
        problem.add_hyperparameter([0, "1", 2.0], "x_cat")

        def run(config):

            print(config)

            assert np.issubdtype(type(config["x_int"]), np.integer)
            assert np.issubdtype(type(config["x_float"]), np.float)

            if config["x_cat"] == 0:
                assert np.issubdtype(type(config["x_cat"]), np.integer)
            elif config["x_cat"] == "1":
                assert type(config["x_cat"]) is str or type(config["x_cat"]) is np.str_
            else:
                assert np.issubdtype(type(config["x_cat"]), np.float)

            return 0

        create_evaluator = lambda: Evaluator.create(run, method="serial")

        AMBS(
            problem, create_evaluator(), random_state=42, surrogate_model="DUMMY"
        ).search(10)

        AMBS(problem, create_evaluator(), random_state=42, surrogate_model="RF").search(
            10
        )

<<<<<<< HEAD
    def test_gp(self):

        # test float hyperparameters
        problem = HpProblem()
        problem.add_hyperparameter((0.0, 10.0), "x")

        def run(config):
            return config["x"]
         
        AMBS(problem, Evaluator.create(run, method="serial"), random_state=42, surrogate_model="GP").search(10)

        # test int hyperparameters
        problem = HpProblem()
        problem.add_hyperparameter((0, 10), "x")

        def run(config):
            return config["x"]
         
        AMBS(problem, Evaluator.create(run, method="serial"), random_state=42, surrogate_model="GP").search(10)

        # test categorical hyperparameters
        problem = HpProblem()
        problem.add_hyperparameter([f"{i}" for i in range(10)], "x")

        def run(config):
            return int(config["x"])
         
        AMBS(problem, Evaluator.create(run, method="serial"), random_state=42, surrogate_model="GP").search(10)
        
=======
    def test_conditional_sample_types(self):

        problem = HpProblem()

        # choices
        choice = problem.add_hyperparameter(
            name="choice",
            value=["choice1", "choice2"],
        )

        # integers
        x1_int = problem.add_hyperparameter(name="x1_int", value=(1, 10))

        x2_int = problem.add_hyperparameter(name="x2_int", value=(1, 10))

        # conditions
        cond_1 = cs.EqualsCondition(x1_int, choice, "choice1")

        cond_2 = cs.EqualsCondition(x2_int, choice, "choice2")

        problem.add_condition(cond_1)
        problem.add_condition(cond_2)

        def run(config):

            print(f"x1_int: {type(config['x1_int'])}")
            print(f"x2_int: {type(config['x2_int'])}")

            if config["choice"] == "choice1":
                assert np.issubdtype(type(config["x1_int"]), np.integer)
            else:
                assert np.issubdtype(type(config["x2_int"]), np.integer)

            return 0

        create_evaluator = lambda: Evaluator.create(run, method="serial")

        AMBS(
            problem, create_evaluator(), random_state=42, surrogate_model="DUMMY"
        ).search(10)
>>>>>>> e1753c0b
<|MERGE_RESOLUTION|>--- conflicted
+++ resolved
@@ -66,7 +66,6 @@
             10
         )
 
-<<<<<<< HEAD
     def test_gp(self):
 
         # test float hyperparameters
@@ -75,8 +74,13 @@
 
         def run(config):
             return config["x"]
-         
-        AMBS(problem, Evaluator.create(run, method="serial"), random_state=42, surrogate_model="GP").search(10)
+
+        AMBS(
+            problem,
+            Evaluator.create(run, method="serial"),
+            random_state=42,
+            surrogate_model="GP",
+        ).search(10)
 
         # test int hyperparameters
         problem = HpProblem()
@@ -84,8 +88,13 @@
 
         def run(config):
             return config["x"]
-         
-        AMBS(problem, Evaluator.create(run, method="serial"), random_state=42, surrogate_model="GP").search(10)
+
+        AMBS(
+            problem,
+            Evaluator.create(run, method="serial"),
+            random_state=42,
+            surrogate_model="GP",
+        ).search(10)
 
         # test categorical hyperparameters
         problem = HpProblem()
@@ -93,10 +102,14 @@
 
         def run(config):
             return int(config["x"])
-         
-        AMBS(problem, Evaluator.create(run, method="serial"), random_state=42, surrogate_model="GP").search(10)
-        
-=======
+
+        AMBS(
+            problem,
+            Evaluator.create(run, method="serial"),
+            random_state=42,
+            surrogate_model="GP",
+        ).search(10)
+
     def test_conditional_sample_types(self):
 
         problem = HpProblem()
@@ -136,5 +149,4 @@
 
         AMBS(
             problem, create_evaluator(), random_state=42, surrogate_model="DUMMY"
-        ).search(10)
->>>>>>> e1753c0b
+        ).search(10)